--- conflicted
+++ resolved
@@ -36,11 +36,7 @@
   // expensive Filters (e.g. distance < 1 km) we should use
   // bits() after all other Query/Filters have matched, but
   // this is the opposite of what bits() is for now
-<<<<<<< HEAD
-  // (down-low filtering)
-=======
   // (down-low filtering using e.g. FixedBitSet)
->>>>>>> ec096aca
 
   /** Optionally provides a {@link Bits} interface for random access
    * to matching documents.
