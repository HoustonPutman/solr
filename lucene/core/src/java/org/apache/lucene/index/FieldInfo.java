--- conflicted
+++ resolved
@@ -140,12 +140,9 @@
   }
 
   void setDocValuesType(DocValuesType type) {
-<<<<<<< HEAD
     if (type == null) {
       throw new NullPointerException("DocValuesType cannot be null (field: \"" + name + "\")");
     }
-=======
->>>>>>> ca8681a4
     if (docValuesType != DocValuesType.NONE && type != DocValuesType.NONE && docValuesType != type) {
       throw new IllegalArgumentException("cannot change DocValues type from " + docValuesType + " to " + type + " for field \"" + name + "\"");
     }
