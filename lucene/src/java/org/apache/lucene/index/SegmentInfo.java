package org.apache.lucene.index;

/**
 * Licensed to the Apache Software Foundation (ASF) under one or more
 * contributor license agreements.  See the NOTICE file distributed with
 * this work for additional information regarding copyright ownership.
 * The ASF licenses this file to You under the Apache License, Version 2.0
 * (the "License"); you may not use this file except in compliance with
 * the License.  You may obtain a copy of the License at
 *
 *     http://www.apache.org/licenses/LICENSE-2.0
 *
 * Unless required by applicable law or agreed to in writing, software
 * distributed under the License is distributed on an "AS IS" BASIS,
 * WITHOUT WARRANTIES OR CONDITIONS OF ANY KIND, either express or implied.
 * See the License for the specific language governing permissions and
 * limitations under the License.
 */

import org.apache.lucene.store.Directory;
import org.apache.lucene.store.IndexOutput;
import org.apache.lucene.store.IndexInput;
import org.apache.lucene.index.codecs.Codec;
import org.apache.lucene.index.codecs.CodecProvider;
import org.apache.lucene.index.codecs.DefaultSegmentInfosWriter;
import java.io.IOException;
import java.util.Arrays;
import java.util.List;
import java.util.Map;
import java.util.Set;
import java.util.HashSet;
import java.util.HashMap;
import java.util.ArrayList;

/**
 * Information about a segment such as it's name, directory, and files related
 * to the segment.
 *
 * @lucene.experimental
 */
public final class SegmentInfo {

  static final int NO = -1;          // e.g. no norms; no deletes;
  static final int YES = 1;          // e.g. have norms; have deletes;
  static final int WITHOUT_GEN = 0;  // a file name that has no GEN in it.

  public String name;				  // unique name in dir
  public int docCount;				  // number of docs in seg
  public Directory dir;				  // where segment resides

  /*
   * Current generation of del file:
   * - NO if there are no deletes
   * - YES or higher if there are deletes at generation N
   */
  private long delGen;

  /*
   * Current generation of each field's norm file. If this array is null,
   * means no separate norms. If this array is not null, its values mean:
   * - NO says this field has no separate norms
   * >= YES says this field has separate norms with the specified generation
   */
  private long[] normGen;

  private boolean isCompoundFile;

  private List<String> files;                     // cached list of files that this segment uses
                                                  // in the Directory

  private long sizeInBytesNoStore = -1;           // total byte size of all but the store files (computed on demand)
  private long sizeInBytesWithStore = -1;         // total byte size of all of our files (computed on demand)

  @Deprecated private int docStoreOffset;                     // if this segment shares stored fields & vectors, this
                                                  // offset is where in that file this segment's docs begin
  @Deprecated private String docStoreSegment;                 // name used to derive fields/vectors file we share with
                                                  // other segments
  @Deprecated private boolean docStoreIsCompoundFile;         // whether doc store files are stored in compound file (*.cfx)

  private int delCount;                           // How many deleted docs in this segment

  private boolean hasProx;                        // True if this segment has any fields with omitTermFreqAndPositions==false

  private boolean hasVectors;                     // True if this segment wrote term vectors

  private SegmentCodecs segmentCodecs;

  private Map<String,String> diagnostics;

  public SegmentInfo(String name, int docCount, Directory dir, boolean isCompoundFile,
                     boolean hasProx, SegmentCodecs segmentCodecs, boolean hasVectors) {
    this.name = name;
    this.docCount = docCount;
    this.dir = dir;
    delGen = NO;
    this.isCompoundFile = isCompoundFile;
    this.docStoreOffset = -1;
    this.hasProx = hasProx;
    this.segmentCodecs = segmentCodecs;
    this.hasVectors = hasVectors;
    delCount = 0;
  }

  /**
   * Copy everything from src SegmentInfo into our instance.
   */
  void reset(SegmentInfo src) {
    clearFiles();
    name = src.name;
    docCount = src.docCount;
    dir = src.dir;
    delGen = src.delGen;
    docStoreOffset = src.docStoreOffset;
    docStoreIsCompoundFile = src.docStoreIsCompoundFile;
    hasVectors = src.hasVectors;
    hasProx = src.hasProx;
    if (src.normGen == null) {
      normGen = null;
    } else {
      normGen = new long[src.normGen.length];
      System.arraycopy(src.normGen, 0, normGen, 0, src.normGen.length);
    }
    isCompoundFile = src.isCompoundFile;
    delCount = src.delCount;
    segmentCodecs = src.segmentCodecs;
  }

  void setDiagnostics(Map<String, String> diagnostics) {
    this.diagnostics = diagnostics;
  }

  public Map<String, String> getDiagnostics() {
    return diagnostics;
  }

  /**
   * Construct a new SegmentInfo instance by reading a
   * previously saved SegmentInfo from input.
   * <p>Note: this is public only to allow access from
   * the codecs package.</p>
   *
   * @param dir directory to load from
   * @param format format of the segments info file
   * @param input input handle to read segment info from
   */
  public SegmentInfo(Directory dir, int format, IndexInput input, CodecProvider codecs) throws IOException {
    this.dir = dir;
    name = input.readString();
    docCount = input.readInt();
    delGen = input.readLong();
    docStoreOffset = input.readInt();
    if (docStoreOffset != -1) {
      docStoreSegment = input.readString();
      docStoreIsCompoundFile = input.readByte() == YES;
    } else {
      docStoreSegment = name;
      docStoreIsCompoundFile = false;
    }

    if (format > DefaultSegmentInfosWriter.FORMAT_4_0) {
      // pre-4.0 indexes write a byte if there is a single norms file
      byte b = input.readByte();
      assert 1 == b;
    }

    int numNormGen = input.readInt();
    if (numNormGen == NO) {
      normGen = null;
    } else {
      normGen = new long[numNormGen];
      for(int j=0;j<numNormGen;j++) {
        normGen[j] = input.readLong();
      }
    }
    isCompoundFile = input.readByte() == YES;

    delCount = input.readInt();
    assert delCount <= docCount;

    hasProx = input.readByte() == YES;

    // System.out.println(Thread.currentThread().getName() + ": si.read hasProx=" + hasProx + " seg=" + name);
    segmentCodecs = new SegmentCodecs(codecs);
    if (format <= DefaultSegmentInfosWriter.FORMAT_4_0) {
      segmentCodecs.read(input);
    } else {
      // codec ID on FieldInfo is 0 so it will simply use the first codec available
      // TODO what todo if preflex is not available in the provider? register it or fail?
      segmentCodecs.codecs = new Codec[] { codecs.lookup("PreFlex")};
    }
    diagnostics = input.readStringStringMap();

    if (format <= DefaultSegmentInfosWriter.FORMAT_HAS_VECTORS) {
      hasVectors = input.readByte() == 1;
    } else {
      final String storesSegment;
      final String ext;
      final boolean isCompoundFile;
      if (docStoreOffset != -1) {
        storesSegment = docStoreSegment;
        isCompoundFile = docStoreIsCompoundFile;
        ext = IndexFileNames.COMPOUND_FILE_STORE_EXTENSION;
      } else {
        storesSegment = name;
        isCompoundFile = getUseCompoundFile();
        ext = IndexFileNames.COMPOUND_FILE_EXTENSION;
      }
      final Directory dirToTest;
      if (isCompoundFile) {
        dirToTest = new CompoundFileReader(dir, IndexFileNames.segmentFileName(storesSegment, "", ext));
      } else {
        dirToTest = dir;
      }
      try {
        hasVectors = dirToTest.fileExists(IndexFileNames.segmentFileName(storesSegment, "", IndexFileNames.VECTORS_INDEX_EXTENSION));
      } finally {
        if (isCompoundFile) {
          dirToTest.close();
        }
      }
    }
  }

<<<<<<< HEAD
  /** Returns total size in bytes of all of files used by
   *  this segment. */
=======
  /**
   * Returns total size in bytes of all of files used by this segment (if
   * {@code includeDocStores} is true), or the size of all files except the
   * store files otherwise.
   */
>>>>>>> 7913804b
  public long sizeInBytes(boolean includeDocStores) throws IOException {
    if (includeDocStores) {
      if (sizeInBytesWithStore != -1) return sizeInBytesWithStore;
      sizeInBytesWithStore = 0;
      for (final String fileName : files()) {
        // We don't count bytes used by a shared doc store against this segment
        if (docStoreOffset == -1 || !IndexFileNames.isDocStoreFile(fileName)) {
          sizeInBytesWithStore += dir.fileLength(fileName);
        }
      }
      return sizeInBytesWithStore;
    } else {
      if (sizeInBytesNoStore != -1) return sizeInBytesNoStore;
      sizeInBytesNoStore = 0;
      for (final String fileName : files()) {
        if (IndexFileNames.isDocStoreFile(fileName)) {
          continue;
        }
        sizeInBytesNoStore += dir.fileLength(fileName);
      }
      return sizeInBytesNoStore;
    }
  }

  public boolean getHasVectors() throws IOException {
    return hasVectors;
  }

  public void setHasVectors(boolean v) {
    hasVectors = v;
    clearFiles();
  }

  public boolean hasDeletions() {
    // Cases:
    //
    //   delGen == NO: this means this segment does not have deletions yet
    //   delGen >= YES: this means this segment has deletions
    //
    return delGen != NO;
  }

  void advanceDelGen() {
    if (delGen == NO) {
      delGen = YES;
    } else {
      delGen++;
    }
    clearFiles();
  }

  void clearDelGen() {
    delGen = NO;
    clearFiles();
  }

  @Override
  public Object clone() {
    SegmentInfo si = new SegmentInfo(name, docCount, dir, isCompoundFile, hasProx, segmentCodecs, false);
    si.docStoreOffset = docStoreOffset;
    si.docStoreSegment = docStoreSegment;
    si.docStoreIsCompoundFile = docStoreIsCompoundFile;
    si.delGen = delGen;
    si.delCount = delCount;
    si.diagnostics = new HashMap<String, String>(diagnostics);
    if (normGen != null) {
      si.normGen = normGen.clone();
    }
    si.hasVectors = hasVectors;
    return si;
  }

  public String getDelFileName() {
    if (delGen == NO) {
      // In this case we know there is no deletion filename
      // against this segment
      return null;
    } else {
      return IndexFileNames.fileNameFromGeneration(name, IndexFileNames.DELETES_EXTENSION, delGen);
    }
  }

  /**
   * Returns true if this field for this segment has saved a separate norms file (_<segment>_N.sX).
   *
   * @param fieldNumber the field index to check
   */
  public boolean hasSeparateNorms(int fieldNumber) {
    return normGen != null && normGen[fieldNumber] != NO;
  }

  /**
   * Returns true if any fields in this segment have separate norms.
   */
  public boolean hasSeparateNorms() {
    if (normGen == null) {
      return false;
    } else {
      for (long fieldNormGen : normGen) {
        if (fieldNormGen >= YES) {
          return true;
        }
      }
    }

    return false;
  }

  void initNormGen(int numFields) {
    if (normGen == null) { // normGen is null if this segments file hasn't had any norms set against it yet
      normGen = new long[numFields];
      Arrays.fill(normGen, NO);
    }
  }

  /**
   * Increment the generation count for the norms file for
   * this field.
   *
   * @param fieldIndex field whose norm file will be rewritten
   */
  void advanceNormGen(int fieldIndex) {
    if (normGen[fieldIndex] == NO) {
      normGen[fieldIndex] = YES;
    } else {
      normGen[fieldIndex]++;
    }
    clearFiles();
  }

  /**
   * Get the file name for the norms file for this field.
   *
   * @param number field index
   */
  public String getNormFileName(int number) {
    if (hasSeparateNorms(number)) {
      return IndexFileNames.fileNameFromGeneration(name, "s" + number, normGen[number]);
    } else {
      // single file for all norms
      return IndexFileNames.fileNameFromGeneration(name, IndexFileNames.NORMS_EXTENSION, WITHOUT_GEN);
    }
  }

  /**
   * Mark whether this segment is stored as a compound file.
   *
   * @param isCompoundFile true if this is a compound file;
   * else, false
   */
  void setUseCompoundFile(boolean isCompoundFile) {
    this.isCompoundFile = isCompoundFile;
    clearFiles();
  }

  /**
   * Returns true if this segment is stored as a compound
   * file; else, false.
   */
  public boolean getUseCompoundFile() {
    return isCompoundFile;
  }

  public int getDelCount() {
    return delCount;
  }

  void setDelCount(int delCount) {
    this.delCount = delCount;
    assert delCount <= docCount;
  }

  @Deprecated
  public int getDocStoreOffset() {
    return docStoreOffset;
  }

  @Deprecated
  public boolean getDocStoreIsCompoundFile() {
    return docStoreIsCompoundFile;
  }

  @Deprecated
  public String getDocStoreSegment() {
    return docStoreSegment;
  }

  @Deprecated
  void setDocStoreOffset(int offset) {
    docStoreOffset = offset;
    clearFiles();
  }

  @Deprecated
  public void setDocStoreSegment(String docStoreSegment) {
    this.docStoreSegment = docStoreSegment;
  }

  /** Save this segment's info. */
  public void write(IndexOutput output)
    throws IOException {
    assert delCount <= docCount: "delCount=" + delCount + " docCount=" + docCount + " segment=" + name;
    output.writeString(name);
    output.writeInt(docCount);
    output.writeLong(delGen);

    output.writeInt(docStoreOffset);
    if (docStoreOffset != -1) {
      output.writeString(docStoreSegment);
      output.writeByte((byte) (docStoreIsCompoundFile ? 1:0));
    }


    if (normGen == null) {
      output.writeInt(NO);
    } else {
      output.writeInt(normGen.length);
      for (long fieldNormGen : normGen) {
        output.writeLong(fieldNormGen);
      }
    }

    output.writeByte((byte) (isCompoundFile ? YES : NO));
    output.writeInt(delCount);
    output.writeByte((byte) (hasProx ? 1:0));
    segmentCodecs.write(output);
    output.writeStringStringMap(diagnostics);
    output.writeByte((byte) (hasVectors ? 1 : 0));
  }

  void setHasProx(boolean hasProx) {
    this.hasProx = hasProx;
    clearFiles();
  }

  public boolean getHasProx() {
    return hasProx;
  }

  /** Can only be called once. */
  public void setSegmentCodecs(SegmentCodecs segmentCodecs) {
    assert this.segmentCodecs == null;
    if (segmentCodecs == null) {
      throw new IllegalArgumentException("segmentCodecs must be non-null");
    }
    this.segmentCodecs = segmentCodecs;
  }

  SegmentCodecs getSegmentCodecs() {
    return segmentCodecs;
  }

  private void addIfExists(Set<String> files, String fileName) throws IOException {
    if (dir.fileExists(fileName))
      files.add(fileName);
  }

  /*
   * Return all files referenced by this SegmentInfo.  The
   * returns List is a locally cached List so you should not
   * modify it.
   */

  public List<String> files() throws IOException {

    if (files != null) {
      // Already cached:
      return files;
    }

    Set<String> fileSet = new HashSet<String>();

    boolean useCompoundFile = getUseCompoundFile();

    if (useCompoundFile) {
      fileSet.add(IndexFileNames.segmentFileName(name, "", IndexFileNames.COMPOUND_FILE_EXTENSION));
    } else {
      for(String ext : IndexFileNames.NON_STORE_INDEX_EXTENSIONS) {
        addIfExists(fileSet, IndexFileNames.segmentFileName(name, "", ext));
      }
      segmentCodecs.files(dir, this, fileSet);
    }

    if (docStoreOffset != -1) {
      // We are sharing doc stores (stored fields, term
      // vectors) with other segments
      assert docStoreSegment != null;
      if (docStoreIsCompoundFile) {
        fileSet.add(IndexFileNames.segmentFileName(docStoreSegment, "", IndexFileNames.COMPOUND_FILE_STORE_EXTENSION));
      } else {
        fileSet.add(IndexFileNames.segmentFileName(docStoreSegment, "", IndexFileNames.FIELDS_INDEX_EXTENSION));
        fileSet.add(IndexFileNames.segmentFileName(docStoreSegment, "", IndexFileNames.FIELDS_EXTENSION));
        if (hasVectors) {
          fileSet.add(IndexFileNames.segmentFileName(docStoreSegment, "", IndexFileNames.VECTORS_INDEX_EXTENSION));
          fileSet.add(IndexFileNames.segmentFileName(docStoreSegment, "", IndexFileNames.VECTORS_DOCUMENTS_EXTENSION));
          fileSet.add(IndexFileNames.segmentFileName(docStoreSegment, "", IndexFileNames.VECTORS_FIELDS_EXTENSION));
        }
      }
    } else if (!useCompoundFile) {
      fileSet.add(IndexFileNames.segmentFileName(name, "", IndexFileNames.FIELDS_INDEX_EXTENSION));
      fileSet.add(IndexFileNames.segmentFileName(name, "", IndexFileNames.FIELDS_EXTENSION));
      if (hasVectors) {
        fileSet.add(IndexFileNames.segmentFileName(name, "", IndexFileNames.VECTORS_INDEX_EXTENSION));
        fileSet.add(IndexFileNames.segmentFileName(name, "", IndexFileNames.VECTORS_DOCUMENTS_EXTENSION));
        fileSet.add(IndexFileNames.segmentFileName(name, "", IndexFileNames.VECTORS_FIELDS_EXTENSION));
      }
    }

    String delFileName = IndexFileNames.fileNameFromGeneration(name, IndexFileNames.DELETES_EXTENSION, delGen);
    if (delFileName != null && (delGen >= YES || dir.fileExists(delFileName))) {
      fileSet.add(delFileName);
    }

    if (normGen != null) {
      for (int i = 0; i < normGen.length; i++) {
        long gen = normGen[i];
        if (gen >= YES) {
          // Definitely a separate norm file, with generation:
          fileSet.add(IndexFileNames.fileNameFromGeneration(name, IndexFileNames.SEPARATE_NORMS_EXTENSION + i, gen));
        }
      }
    }

    files = new ArrayList<String>(fileSet);

    return files;
  }

  /* Called whenever any change is made that affects which
   * files this segment has. */
  private void clearFiles() {
    files = null;
    sizeInBytesNoStore = -1;
    sizeInBytesWithStore = -1;
  }

  /** {@inheritDoc} */
  @Override
  public String toString() {
    return toString(dir, 0);
  }

  /** Used for debugging.  Format may suddenly change.
   *
   *  <p>Current format looks like
   *  <code>_a:c45/4->_1</code>, which means the segment's
   *  name is <code>_a</code>; it's using compound file
   *  format (would be <code>C</code> if not compound); it
   *  has 45 documents; it has 4 deletions (this part is
   *  left off when there are no deletions); it's using the
   *  shared doc stores named <code>_1</code> (this part is
   *  left off if doc stores are private).</p>
   */
  public String toString(Directory dir, int pendingDelCount) {

    StringBuilder s = new StringBuilder();
    s.append(name).append(':');

    char cfs = getUseCompoundFile() ? 'c' : 'C';
    s.append(cfs);

    if (this.dir != dir) {
      s.append('x');
    }
    if (hasVectors) {
      s.append('v');
    }
    s.append(docCount);

    int delCount = getDelCount() + pendingDelCount;
    if (delCount != 0) {
      s.append('/').append(delCount);
    }

    if (docStoreOffset != -1) {
      s.append("->").append(docStoreSegment);
      if (docStoreIsCompoundFile) {
        s.append('c');
      } else {
        s.append('C');
      }
      s.append('+').append(docStoreOffset);
    }

    return s.toString();
  }

  /** We consider another SegmentInfo instance equal if it
   *  has the same dir and same name. */
  @Override
  public boolean equals(Object obj) {
    if (this == obj) return true;
    if (obj instanceof SegmentInfo) {
      final SegmentInfo other = (SegmentInfo) obj;
      return other.dir == dir && other.name.equals(name);
    } else {
      return false;
    }
  }

  @Override
  public int hashCode() {
    return dir.hashCode() + name.hashCode();
  }
}<|MERGE_RESOLUTION|>--- conflicted
+++ resolved
@@ -221,16 +221,11 @@
     }
   }
 
-<<<<<<< HEAD
-  /** Returns total size in bytes of all of files used by
-   *  this segment. */
-=======
   /**
    * Returns total size in bytes of all of files used by this segment (if
    * {@code includeDocStores} is true), or the size of all files except the
    * store files otherwise.
    */
->>>>>>> 7913804b
   public long sizeInBytes(boolean includeDocStores) throws IOException {
     if (includeDocStores) {
       if (sizeInBytesWithStore != -1) return sizeInBytesWithStore;
