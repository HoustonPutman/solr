--- conflicted
+++ resolved
@@ -32,10 +32,7 @@
 import org.apache.solr.common.SolrException;
 import org.apache.solr.common.SolrException.ErrorCode;
 import org.apache.solr.common.cloud.SolrZkClient;
-<<<<<<< HEAD
-=======
 import org.apache.solr.common.cloud.ZkMaintenanceUtils;
->>>>>>> 16d57e93
 import org.apache.solr.common.params.SolrParams;
 import org.apache.solr.common.util.IOUtils;
 import org.apache.solr.common.util.NamedList;
@@ -205,47 +202,9 @@
     InputStream schemaInputStream = null;
     String loadedResource = null;
 
-<<<<<<< HEAD
-    if (null == resourceName) {
-      resourceName = IndexSchema.DEFAULT_SCHEMA_FILE;
-    }
-
-    int schemaZkVersion = -1;
-    if (!(loader instanceof ZkSolrResourceLoader)) {
-      schemaInputStream = readSchemaLocally();
-    } else { // ZooKeeper
-      final ZkSolrResourceLoader zkLoader = (ZkSolrResourceLoader) loader;
-      final SolrZkClient zkClient = zkLoader.getZkController().getZkClient();
-      final String managedSchemaPath = lookupZKManagedSchemaPath();
-      managedSchemaResourceName =
-          managedSchemaPath.substring(managedSchemaPath.lastIndexOf("/") + 1); // not loving this
-      Stat stat = new Stat();
-      try {
-        // Attempt to load the managed schema
-        byte[] data = zkClient.getData(managedSchemaPath, null, stat);
-        schemaZkVersion = stat.getVersion();
-        schemaInputStream =
-            new ZkSolrResourceLoader.ZkByteArrayInputStream(data, managedSchemaPath, stat);
-        loadedResource = managedSchemaResourceName;
-        warnIfNonManagedSchemaExists();
-      } catch (InterruptedException e) {
-        // Restore the interrupted status
-        Thread.currentThread().interrupt();
-        log.warn("", e);
-      } catch (KeeperException.NoNodeException e) {
-        log.info(
-            "The schema is configured as managed, but managed schema resource {} not found - loading non-managed schema {} instead",
-            managedSchemaResourceName,
-            resourceName);
-      } catch (KeeperException e) {
-        String msg = "Error attempting to access " + managedSchemaPath;
-        log.error(msg, e);
-        throw new SolrException(ErrorCode.SERVER_ERROR, msg, e);
-=======
     try {
       if (null == resourceName) {
         resourceName = IndexSchema.DEFAULT_SCHEMA_FILE;
->>>>>>> 16d57e93
       }
 
       int schemaZkVersion = -1;
@@ -285,24 +244,13 @@
         if (null == schemaInputStream) {
           // The managed schema file could not be found - load the non-managed schema
           try {
-<<<<<<< HEAD
-            // Retry to load the managed schema, in case it was created since the first attempt
-            byte[] data = zkClient.getData(managedSchemaPath, null, stat);
-            schemaZkVersion = stat.getVersion();
-            schemaInputStream = new ByteArrayInputStream(data);
-            loadedResource = managedSchemaPath;
-            warnIfNonManagedSchemaExists();
-          } catch (Exception e1) {
-            if (e1 instanceof InterruptedException) {
-              Thread.currentThread().interrupt(); // Restore the interrupted status
-=======
             schemaInputStream = loader.openResource(resourceName);
             loadedResource = resourceName;
             shouldUpgrade = true;
           } catch (IOException e) {
             try {
               // Retry to load the managed schema, in case it was created since the first attempt
-              byte[] data = zkClient.getData(managedSchemaPath, null, stat, true);
+              byte[] data = zkClient.getData(managedSchemaPath, null, stat);
               schemaZkVersion = stat.getVersion();
               schemaInputStream = new ByteArrayInputStream(data);
               loadedResource = managedSchemaPath;
@@ -319,7 +267,6 @@
                       + "'";
               log.error(msg, e);
               throw new SolrException(SolrException.ErrorCode.SERVER_ERROR, msg, e);
->>>>>>> 16d57e93
             }
           }
         }
@@ -542,12 +489,8 @@
           // First, copy the non-managed schema znode content to the upgraded schema znode
           byte[] bytes = zkController.getZkClient().getData(nonManagedSchemaPath, null, null);
           final String upgradedSchemaPath = nonManagedSchemaPath + UPGRADED_SCHEMA_EXTENSION;
-<<<<<<< HEAD
-          zkController.getZkClient().makePath(upgradedSchemaPath, bytes, CreateMode.PERSISTENT, null, false);
-=======
           ZkMaintenanceUtils.ensureExists(upgradedSchemaPath, zkController.getZkClient());
-          zkController.getZkClient().setData(upgradedSchemaPath, bytes, true);
->>>>>>> 16d57e93
+          zkController.getZkClient().setData(upgradedSchemaPath, bytes);
           // Then delete the non-managed schema znode
           if (zkController.getZkClient().exists(nonManagedSchemaPath)) {
             try {
