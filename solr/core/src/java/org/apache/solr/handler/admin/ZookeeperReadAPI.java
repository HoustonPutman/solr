--- conflicted
+++ resolved
@@ -121,24 +121,14 @@
 
     zkPath = sanitizeZkPath(zkPath);
     try {
-<<<<<<< HEAD
-      Stat stat = coreContainer.getZkController().getZkClient().exists(path, null);
-      rsp.add("stat", (MapWriter) ew -> printStat(ew, stat));
-      if (!req.getParams().getBool("c", true)) {
-        return;
-      }
-      List<String> l = coreContainer.getZkController().getZkClient().getChildren(path, null);
-      String prefix = path.endsWith("/") ? path : path + "/";
-=======
-      Stat stat = coreContainer.getZkController().getZkClient().exists(zkPath, null, true);
+      Stat stat = coreContainer.getZkController().getZkClient().exists(zkPath, null);
       listResponse.stat = new AnnotatedStat(stat);
       if (includeChildren != null && !includeChildren.booleanValue()) {
         return listResponse;
       }
       List<String> l =
-          coreContainer.getZkController().getZkClient().getChildren(zkPath, null, false);
+          coreContainer.getZkController().getZkClient().getChildren(zkPath, null);
       String prefix = zkPath.endsWith("/") ? zkPath : zkPath + "/";
->>>>>>> 16d57e93
 
       Map<String, Stat> stats = new LinkedHashMap<>();
       for (String s : l) {
