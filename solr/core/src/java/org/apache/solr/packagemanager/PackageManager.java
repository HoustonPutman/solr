--- conflicted
+++ resolved
@@ -182,24 +182,15 @@
     List<SolrPackageInstance> ret = new ArrayList<>();
     packages = new HashMap<>();
     try {
-<<<<<<< HEAD
-      if (zkClient.exists(ZkStateReader.SOLR_PKGS_PATH) == true) {
-=======
-      if (zkClient.exists(ZkStateReader.SOLR_PKGS_PATH, true)) {
->>>>>>> 16d57e93
+      if (zkClient.exists(ZkStateReader.SOLR_PKGS_PATH)) {
         @SuppressWarnings("unchecked")
         Map<String, List<Map<?, ?>>> packagesZnodeMap =
             (Map<String, List<Map<?, ?>>>)
                 getMapper()
                     .readValue(
                         new String(
-<<<<<<< HEAD
                             zkClient.getData(ZkStateReader.SOLR_PKGS_PATH, null, null),
-                            "UTF-8"),
-=======
-                            zkClient.getData(ZkStateReader.SOLR_PKGS_PATH, null, null, true),
                             StandardCharsets.UTF_8),
->>>>>>> 16d57e93
                         Map.class)
                     .get("packages");
         for (String packageName : packagesZnodeMap.keySet()) {
