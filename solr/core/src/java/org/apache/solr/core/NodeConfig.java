/*
 * Licensed to the Apache Software Foundation (ASF) under one or more
 * contributor license agreements.  See the NOTICE file distributed with
 * this work for additional information regarding copyright ownership.
 * The ASF licenses this file to You under the Apache License, Version 2.0
 * (the "License"); you may not use this file except in compliance with
 * the License.  You may obtain a copy of the License at
 *
 *     http://www.apache.org/licenses/LICENSE-2.0
 *
 * Unless required by applicable law or agreed to in writing, software
 * distributed under the License is distributed on an "AS IS" BASIS,
 * WITHOUT WARRANTIES OR CONDITIONS OF ANY KIND, either express or implied.
 * See the License for the specific language governing permissions and
 * limitations under the License.
 */
package org.apache.solr.core;

import java.io.ByteArrayInputStream;
import java.io.IOException;
import java.lang.invoke.MethodHandles;
import java.net.URL;
import java.nio.file.Files;
import java.nio.file.Path;
import java.nio.file.Paths;
import java.util.Arrays;
import java.util.Collections;
import java.util.LinkedHashSet;
import java.util.List;
import java.util.Map;
import java.util.Properties;
import java.util.Set;
import java.util.concurrent.TimeUnit;
import java.util.function.Predicate;
import java.util.regex.Pattern;
import java.util.stream.Collectors;
import org.apache.lucene.search.IndexSearcher;
import org.apache.solr.common.SolrException;
import org.apache.solr.common.SolrException.ErrorCode;
import org.apache.solr.common.cloud.SolrZkClient;
import org.apache.solr.common.util.StrUtils;
import org.apache.solr.logging.DeprecationLog;
import org.apache.solr.logging.LogWatcherConfig;
import org.apache.solr.search.CacheConfig;
import org.apache.solr.servlet.SolrDispatchFilter;
import org.apache.solr.update.UpdateShardHandlerConfig;
import org.apache.solr.util.ModuleUtils;
import org.slf4j.Logger;
import org.slf4j.LoggerFactory;

public class NodeConfig {
  private static final Logger log = LoggerFactory.getLogger(MethodHandles.lookup().lookupClass());

  // all Path fields here are absolute and normalized.

  private final String nodeName;

  private final Path coreRootDirectory;
  private final String coresLocatorClass;

  private final Path solrDataHome;

  private final Integer booleanQueryMaxClauseCount;

  private final Path configSetBaseDirectory;

  private final Set<Path> allowPaths;

  private final List<String> allowUrls;

  private final boolean hideStackTraces;

  private final String sharedLibDirectory;

  private final String modules;

  private final Set<String> hiddenSysProps;
  private final Predicate<String> hiddenSysPropPattern;

  private final PluginInfo shardHandlerFactoryConfig;

  private final UpdateShardHandlerConfig updateShardHandlerConfig;

  private final String configSetServiceClass;

  private final String coreAdminHandlerClass;

  private final Map<String, String> coreAdminHandlerActions;

  private final String collectionsAdminHandlerClass;

  private final String healthCheckHandlerClass;

  private final String infoHandlerClass;

  private final String configSetsHandlerClass;

  private final LogWatcherConfig logWatcherConfig;

  private final CloudConfig cloudConfig;

  private final Integer coreLoadThreads;

  private final int replayUpdatesThreads;

  @Deprecated private final int transientCacheSize;

  private final boolean useSchemaCache;

  private final String managementPath;

  private final PluginInfo[] backupRepositoryPlugins;

  private final MetricsConfig metricsConfig;

  private final Map<String, CacheConfig> cachesConfig;

  private final PluginInfo tracerConfig;

  // Track if this config was loaded from zookeeper so that we can skip validating the zookeeper
  // connection later. If it becomes necessary to track multiple potential sources in the future,
  // replace this with an Enum
  private final boolean fromZookeeper;
  private final String defaultZkHost;

  private NodeConfig(
      String nodeName,
      Path coreRootDirectory,
      String coresLocatorClass,
      Path solrDataHome,
      Integer booleanQueryMaxClauseCount,
      Path configSetBaseDirectory,
      String sharedLibDirectory,
      PluginInfo shardHandlerFactoryConfig,
      UpdateShardHandlerConfig updateShardHandlerConfig,
      String coreAdminHandlerClass,
      Map<String, String> coreAdminHandlerActions,
      String collectionsAdminHandlerClass,
      String healthCheckHandlerClass,
      String infoHandlerClass,
      String configSetsHandlerClass,
      LogWatcherConfig logWatcherConfig,
      CloudConfig cloudConfig,
      Integer coreLoadThreads,
      int replayUpdatesThreads,
      int transientCacheSize,
      boolean useSchemaCache,
      String managementPath,
      Path solrHome,
      SolrResourceLoader loader,
      Properties solrProperties,
      PluginInfo[] backupRepositoryPlugins,
      MetricsConfig metricsConfig,
      Map<String, CacheConfig> cachesConfig,
      PluginInfo tracerConfig,
      boolean fromZookeeper,
      String defaultZkHost,
      Set<Path> allowPaths,
      List<String> allowUrls,
      boolean hideStackTraces,
      String configSetServiceClass,
      String modules,
      Set<String> hiddenSysProps) {
    // all Path params here are absolute and normalized.
    this.nodeName = nodeName;
    this.coreRootDirectory = coreRootDirectory;
    this.coresLocatorClass = coresLocatorClass;
    this.solrDataHome = solrDataHome;
    this.booleanQueryMaxClauseCount = booleanQueryMaxClauseCount;
    this.configSetBaseDirectory = configSetBaseDirectory;
    this.sharedLibDirectory = sharedLibDirectory;
    this.shardHandlerFactoryConfig = shardHandlerFactoryConfig;
    this.updateShardHandlerConfig = updateShardHandlerConfig;
    this.coreAdminHandlerClass = coreAdminHandlerClass;
    this.coreAdminHandlerActions = coreAdminHandlerActions;
    this.collectionsAdminHandlerClass = collectionsAdminHandlerClass;
    this.healthCheckHandlerClass = healthCheckHandlerClass;
    this.infoHandlerClass = infoHandlerClass;
    this.configSetsHandlerClass = configSetsHandlerClass;
    this.logWatcherConfig = logWatcherConfig;
    this.cloudConfig = cloudConfig;
    this.coreLoadThreads = coreLoadThreads;
    this.replayUpdatesThreads = replayUpdatesThreads;
    this.transientCacheSize = transientCacheSize;
    this.useSchemaCache = useSchemaCache;
    this.managementPath = managementPath;
    this.solrHome = solrHome;
    this.loader = loader;
    this.solrProperties = solrProperties;
    this.backupRepositoryPlugins = backupRepositoryPlugins;
    this.metricsConfig = metricsConfig;
    this.cachesConfig = cachesConfig == null ? Collections.emptyMap() : cachesConfig;
    this.tracerConfig = tracerConfig;
    this.fromZookeeper = fromZookeeper;
    this.defaultZkHost = defaultZkHost;
    this.allowPaths = allowPaths;
    this.allowUrls = allowUrls;
    this.hideStackTraces = hideStackTraces;
    this.configSetServiceClass = configSetServiceClass;
    this.modules = modules;
    this.hiddenSysProps = hiddenSysProps;
    this.hiddenSysPropPattern =
        Pattern.compile("^(" + String.join("|", hiddenSysProps) + ")$", Pattern.CASE_INSENSITIVE)
            .asMatchPredicate();

    if (this.cloudConfig != null && this.getCoreLoadThreadCount(false) < 2) {
      throw new SolrException(
          SolrException.ErrorCode.SERVER_ERROR,
          "SolrCloud requires a value of at least 2 for coreLoadThreads (configured value = "
              + this.coreLoadThreads
              + ")");
    }
    if (null == this.solrHome) throw new NullPointerException("solrHome");
    if (null == this.loader) throw new NullPointerException("loader");

    setupSharedLib();
    initModules();
  }

  /**
   * Get the NodeConfig whether stored on disk, in ZooKeeper, etc. This may also be used by custom
   * filters to load relevant configuration.
   *
   * @return the NodeConfig
   */
  public static NodeConfig loadNodeConfig(Path solrHome, Properties nodeProperties) {
    if (StrUtils.isNotNullOrEmpty(System.getProperty("solr.solrxml.location"))) {
      log.warn(
          "Solr property solr.solrxml.location is no longer supported. Will automatically load solr.xml from ZooKeeper if it exists");
    }
    final SolrResourceLoader loader = new SolrResourceLoader(solrHome);
    initModules(loader, null);
    nodeProperties = SolrXmlConfig.wrapAndSetZkHostFromSysPropIfNeeded(nodeProperties);
    String zkHost = nodeProperties.getProperty(SolrXmlConfig.ZK_HOST);
    if (StrUtils.isNotNullOrEmpty(zkHost)) {
      int startUpZkTimeOut = Integer.getInteger("waitForZk", 30);
      startUpZkTimeOut *= 1000;
<<<<<<< HEAD
      try (SolrZkClient zkClient = new SolrZkClient(zkHost, startUpZkTimeOut, startUpZkTimeOut)) {
        if (zkClient.exists("/solr.xml")) {
          log.info("solr.xml found in ZooKeeper. Loading...");
          byte[] data = zkClient.getData("/solr.xml", null, null);
=======
      try (SolrZkClient zkClient =
          new SolrZkClient.Builder()
              .withUrl(zkHost)
              .withTimeout(startUpZkTimeOut, TimeUnit.MILLISECONDS)
              .withConnTimeOut(startUpZkTimeOut, TimeUnit.MILLISECONDS)
              .withSolrClassLoader(loader)
              .build()) {
        if (zkClient.exists("/solr.xml", true)) {
          log.info("solr.xml found in ZooKeeper. Loading...");
          DeprecationLog.log(
              "solrxml-zookeeper",
              "Loading solr.xml from zookeeper is deprecated. See reference guide for details.");
          byte[] data = zkClient.getData("/solr.xml", null, null, true);
>>>>>>> 16d57e93
          return SolrXmlConfig.fromInputStream(
              solrHome, new ByteArrayInputStream(data), nodeProperties, true);
        }
      } catch (Exception e) {
        throw new SolrException(
            ErrorCode.SERVER_ERROR, "Error occurred while loading solr.xml from zookeeper", e);
      }
      log.info("Loading solr.xml from SolrHome (not found in ZooKeeper)");
    }

    return SolrXmlConfig.fromSolrHome(solrHome, nodeProperties);
  }

  public String getConfigSetServiceClass() {
    return this.configSetServiceClass;
  }

  public String getNodeName() {
    return nodeName;
  }

  /** Absolute. */
  public Path getCoreRootDirectory() {
    return coreRootDirectory;
  }

  public String getCoresLocatorClass() {
    return this.coresLocatorClass;
  }

  /** Absolute. */
  public Path getSolrDataHome() {
    return solrDataHome;
  }

  /**
   * Obtain the path of solr's binary installation directory, e.g. <code>/opt/solr</code>
   *
   * @return path to install dir or null if solr.install.dir not set.
   */
  public static Path getSolrInstallDir() {
    String prop = System.getProperty(SolrDispatchFilter.SOLR_INSTALL_DIR_ATTRIBUTE);
    if (prop == null || prop.isBlank()) {
      log.debug("solr.install.dir property not initialized.");
      return null;
    }
    return Paths.get(prop);
  }

  /**
   * If null, the lucene default will not be overridden
   *
   * @see IndexSearcher#setMaxClauseCount
   */
  public Integer getBooleanQueryMaxClauseCount() {
    return booleanQueryMaxClauseCount;
  }

  public PluginInfo getShardHandlerFactoryPluginInfo() {
    return shardHandlerFactoryConfig;
  }

  public UpdateShardHandlerConfig getUpdateShardHandlerConfig() {
    return updateShardHandlerConfig;
  }

  public int getCoreLoadThreadCount(boolean zkAware) {
    return coreLoadThreads == null
        ? (zkAware
            ? NodeConfigBuilder.DEFAULT_CORE_LOAD_THREADS_IN_CLOUD
            : NodeConfigBuilder.DEFAULT_CORE_LOAD_THREADS)
        : coreLoadThreads;
  }

  public int getReplayUpdatesThreads() {
    return replayUpdatesThreads;
  }

  /**
   * Returns a directory, optionally a comma separated list of directories that will be added to
   * Solr's class path for searching for classes and plugins. The path is either absolute or
   * relative to SOLR_HOME. Note that SOLR_HOME/lib will always be added to the search path even if
   * not included in this list.
   *
   * @return a comma separated list of path strings or null if no paths defined
   */
  public String getSharedLibDirectory() {
    return sharedLibDirectory;
  }

  public String getCoreAdminHandlerClass() {
    return coreAdminHandlerClass;
  }

  public Map<String, String> getCoreAdminHandlerActions() {
    return coreAdminHandlerActions;
  }

  public String getCollectionsHandlerClass() {
    return collectionsAdminHandlerClass;
  }

  public String getHealthCheckHandlerClass() {
    return healthCheckHandlerClass;
  }

  public String getInfoHandlerClass() {
    return infoHandlerClass;
  }

  public String getConfigSetsHandlerClass() {
    return configSetsHandlerClass;
  }

  public boolean hasSchemaCache() {
    return useSchemaCache;
  }

  public String getManagementPath() {
    return managementPath;
  }

  /** Absolute. */
  public Path getConfigSetBaseDirectory() {
    return configSetBaseDirectory;
  }

  public LogWatcherConfig getLogWatcherConfig() {
    return logWatcherConfig;
  }

  public CloudConfig getCloudConfig() {
    return cloudConfig;
  }

  public int getTransientCacheSize() {
    return transientCacheSize;
  }

  protected final Path solrHome;
  protected final SolrResourceLoader loader;
  protected final Properties solrProperties;

  public Properties getSolrProperties() {
    return solrProperties;
  }

  public Path getSolrHome() {
    return solrHome;
  }

  public SolrResourceLoader getSolrResourceLoader() {
    return loader;
  }

  public PluginInfo[] getBackupRepositoryPlugins() {
    return backupRepositoryPlugins;
  }

  public MetricsConfig getMetricsConfig() {
    return metricsConfig;
  }

  public Map<String, CacheConfig> getCachesConfig() {
    return cachesConfig;
  }

  public PluginInfo getTracerConfiguratorPluginInfo() {
    return tracerConfig;
  }

  /**
   * True if this node config was loaded from zookeeper
   *
   * @see #getDefaultZkHost
   */
  public boolean isFromZookeeper() {
    return fromZookeeper;
  }

  /**
   * This method returns the default "zkHost" value for this node -- either read from the system
   * properties, or from the "extra" properties configured explicitly on the SolrDispatchFilter; or
   * null if not specified.
   *
   * <p>This is the value that would have been used when attempting to locate the solr.xml in
   * ZooKeeper (regardless of whether the file was actually loaded from ZK or from local disk)
   *
   * <p>(This value should only be used for "accounting" purposes to track where the node config
   * came from if it <em>was</em> loaded from zk -- ie: to check if the chroot has already been
   * applied. It may be different from the "zkHost" <em>configured</em> in the "cloud" section of
   * the solr.xml, which should be used for all zk connections made by this node to participate in
   * the cluster)
   *
   * @see #isFromZookeeper
   * @see #getCloudConfig()
   * @see CloudConfig#getZkHost()
   */
  public String getDefaultZkHost() {
    return defaultZkHost;
  }

  /**
   * Extra file paths that will be allowed for core creation, in addition to SOLR_HOME,
   * SOLR_DATA_HOME and coreRootDir
   */
  public Set<Path> getAllowPaths() {
    return allowPaths;
  }

  /** Allow-list of Solr nodes URLs. */
  public List<String> getAllowUrls() {
    return allowUrls;
  }

  public boolean hideStackTraces() {
    return hideStackTraces;
  }

  // Configures SOLR_HOME/lib to the shared class loader
  private void setupSharedLib() {
    // Always add $SOLR_HOME/lib to the shared resource loader
    Set<String> libDirs = new LinkedHashSet<>();
    libDirs.add("lib");

    Path solrInstallDir = getSolrInstallDir();
    if (solrInstallDir == null) {
      log.warn(
          "Unable to add $SOLR_HOME/lib for shared lib since {} was not set.",
          SolrDispatchFilter.SOLR_INSTALL_DIR_ATTRIBUTE);
    } else {
      // Always add $SOLR_TIP/lib to the shared resource loader
      libDirs.add(solrInstallDir.resolve("lib").toAbsolutePath().normalize().toString());
    }

    if (StrUtils.isNotBlank(getSharedLibDirectory())) {
      List<String> sharedLibs = Arrays.asList(getSharedLibDirectory().split("\\s*,\\s*"));
      libDirs.addAll(sharedLibs);
    }

    addFoldersToSharedLib(libDirs);
  }

  /**
   * Returns the modules as configured in solr.xml. Comma separated list. May be null if not defined
   */
  public String getModules() {
    return modules;
  }

  /** Returns the list of hidden system properties. The list values are regex expressions */
  public Set<String> getHiddenSysProps() {
    return hiddenSysProps;
  }

  /** Returns whether a given system property is hidden */
  public boolean isSysPropHidden(String sysPropName) {
    return hiddenSysPropPattern.test(sysPropName);
  }

  public static final String REDACTED_SYS_PROP_VALUE = "--REDACTED--";

  /** Returns the a system property value, or "--REDACTED--" if the system property is hidden */
  public String getRedactedSysPropValue(String sysPropName) {
    return hiddenSysPropPattern.test(sysPropName)
        ? REDACTED_SYS_PROP_VALUE
        : System.getProperty(sysPropName);
  }

  // Finds every jar in each folder and adds it to shardLib, then reloads Lucene SPI
  private void addFoldersToSharedLib(Set<String> libDirs) {
    boolean modified = false;
    // add the sharedLib to the shared resource loader before initializing cfg based plugins
    for (String libDir : libDirs) {
      Path libPath = getSolrHome().resolve(libDir);
      if (Files.exists(libPath)) {
        try {
          loader.addToClassLoader(SolrResourceLoader.getURLs(libPath));
          modified = true;
        } catch (IOException e) {
          throw new SolrException(ErrorCode.SERVER_ERROR, "Couldn't load libs: " + e, e);
        }
      }
    }
    if (modified) {
      loader.reloadLuceneSPI();
    }
  }

  // Adds modules to shared classpath
  private void initModules() {
    initModules(loader, getModules());
  }

  // can't we move this to ModuleUtils?
  public static void initModules(SolrResourceLoader loader, String modules) {
    var moduleNames = ModuleUtils.resolveModulesFromStringOrSyspropOrEnv(modules);
    boolean modified = false;

    Path solrInstallDir = getSolrInstallDir();
    if (solrInstallDir == null) {
      if (!moduleNames.isEmpty()) {
        throw new SolrException(
            ErrorCode.SERVER_ERROR,
            "Unable to setup modules "
                + moduleNames
                + " because "
                + SolrDispatchFilter.SOLR_INSTALL_DIR_ATTRIBUTE
                + " was not set.");
      }
      return;
    }
    for (String m : moduleNames) {
      if (!ModuleUtils.moduleExists(solrInstallDir, m)) {
        log.error(
            "No module with name {}, available modules are {}",
            m,
            ModuleUtils.listAvailableModules(solrInstallDir));
        // Fail-fast if user requests a non-existing module
        throw new SolrException(ErrorCode.SERVER_ERROR, "No module with name " + m);
      }
      Path moduleLibPath = ModuleUtils.getModuleLibPath(solrInstallDir, m);
      if (Files.exists(moduleLibPath)) {
        try {
          List<URL> urls = SolrResourceLoader.getURLs(moduleLibPath);
          loader.addToClassLoader(urls);
          if (log.isInfoEnabled()) {
            log.info("Added module {}. libPath={} with {} libs", m, moduleLibPath, urls.size());
          }
          if (log.isDebugEnabled()) {
            log.debug("Libs loaded from {}: {}", moduleLibPath, urls);
          }
          modified = true;
        } catch (IOException e) {
          throw new SolrException(
              ErrorCode.SERVER_ERROR, "Couldn't load libs for module " + m + ": " + e, e);
        }
      } else {
        throw new SolrException(
            ErrorCode.SERVER_ERROR, "Module lib folder " + moduleLibPath + " not found.");
      }
    }
    if (modified) {
      loader.reloadLuceneSPI();
    }
  }

  public static class NodeConfigBuilder {
    // all Path fields here are absolute and normalized.
    private SolrResourceLoader loader;
    private Path coreRootDirectory;
    private String coresLocatorClass = DEFAULT_CORESLOCATORCLASS;
    private Path solrDataHome;
    private Integer booleanQueryMaxClauseCount;
    private Path configSetBaseDirectory;
    private String sharedLibDirectory;
    private String modules;
    private String hiddenSysProps;
    private PluginInfo shardHandlerFactoryConfig;
    private UpdateShardHandlerConfig updateShardHandlerConfig = UpdateShardHandlerConfig.DEFAULT;
    private String configSetServiceClass;
    private String coreAdminHandlerClass = DEFAULT_ADMINHANDLERCLASS;
    private Map<String, String> coreAdminHandlerActions = Collections.emptyMap();
    private String collectionsAdminHandlerClass = DEFAULT_COLLECTIONSHANDLERCLASS;
    private String healthCheckHandlerClass = DEFAULT_HEALTHCHECKHANDLERCLASS;
    private String infoHandlerClass = DEFAULT_INFOHANDLERCLASS;
    private String configSetsHandlerClass = DEFAULT_CONFIGSETSHANDLERCLASS;
    private LogWatcherConfig logWatcherConfig = new LogWatcherConfig(true, null, null, 50);
    private CloudConfig cloudConfig;
    private int coreLoadThreads = DEFAULT_CORE_LOAD_THREADS;
    private int replayUpdatesThreads = Runtime.getRuntime().availableProcessors();
    @Deprecated private int transientCacheSize = -1;
    private boolean useSchemaCache = false;
    private String managementPath;
    private Properties solrProperties = new Properties();
    private PluginInfo[] backupRepositoryPlugins;
    private MetricsConfig metricsConfig;
    private Map<String, CacheConfig> cachesConfig;
    private PluginInfo tracerConfig;
    private boolean fromZookeeper = false;
    private String defaultZkHost;
    private Set<Path> allowPaths = Collections.emptySet();
    private List<String> allowUrls = Collections.emptyList();
    private boolean hideStackTrace = Boolean.getBoolean("solr.hideStackTrace");

    private final Path solrHome;
    private final String nodeName;

    public static final int DEFAULT_CORE_LOAD_THREADS = 3;
    // No:of core load threads in cloud mode is set to a default of 8
    public static final int DEFAULT_CORE_LOAD_THREADS_IN_CLOUD = 8;

    private static final String DEFAULT_CORESLOCATORCLASS =
        "org.apache.solr.core.CorePropertiesLocator";
    private static final String DEFAULT_ADMINHANDLERCLASS =
        "org.apache.solr.handler.admin.CoreAdminHandler";
    private static final String DEFAULT_INFOHANDLERCLASS =
        "org.apache.solr.handler.admin.InfoHandler";
    private static final String DEFAULT_COLLECTIONSHANDLERCLASS =
        "org.apache.solr.handler.admin.CollectionsHandler";
    private static final String DEFAULT_HEALTHCHECKHANDLERCLASS =
        "org.apache.solr.handler.admin.HealthCheckHandler";
    private static final String DEFAULT_CONFIGSETSHANDLERCLASS =
        "org.apache.solr.handler.admin.ConfigSetsHandler";

    public static final Set<String> DEFAULT_HIDDEN_SYS_PROPS =
        Set.of(
            "javax\\.net\\.ssl\\.keyStorePassword",
            "javax\\.net\\.ssl\\.trustStorePassword",
            "basicauth",
            "zkDigestPassword",
            "zkDigestReadonlyPassword",
            "aws\\.secretKey", // AWS SDK v1
            "aws\\.secretAccessKey", // AWS SDK v2
            "http\\.proxyPassword",
            ".*password.*",
            ".*secret.*");

    public NodeConfigBuilder(String nodeName, Path solrHome) {
      this.nodeName = nodeName;
      this.solrHome = solrHome.toAbsolutePath();
      this.coreRootDirectory = solrHome;
      // always init from sysprop because <solrDataHome> config element may be missing
      setSolrDataHome(System.getProperty(SolrXmlConfig.SOLR_DATA_HOME));
      setConfigSetBaseDirectory("configsets");
      this.metricsConfig = new MetricsConfig.MetricsConfigBuilder().build();
    }

    public NodeConfigBuilder setCoreRootDirectory(String coreRootDirectory) {
      this.coreRootDirectory = solrHome.resolve(coreRootDirectory).normalize();
      return this;
    }

    public NodeConfigBuilder setCoresLocatorClass(String coresLocatorClass) {
      this.coresLocatorClass = coresLocatorClass;
      return this;
    }

    public NodeConfigBuilder setSolrDataHome(String solrDataHomeString) {
      // keep it null unless explicitly set to non-empty value
      if (solrDataHomeString != null && !solrDataHomeString.isEmpty()) {
        this.solrDataHome = solrHome.resolve(solrDataHomeString).normalize();
      }
      return this;
    }

    public NodeConfigBuilder setBooleanQueryMaxClauseCount(Integer booleanQueryMaxClauseCount) {
      this.booleanQueryMaxClauseCount = booleanQueryMaxClauseCount;
      return this;
    }

    public NodeConfigBuilder setConfigSetBaseDirectory(String configSetBaseDirectory) {
      this.configSetBaseDirectory = solrHome.resolve(configSetBaseDirectory);
      return this;
    }

    public NodeConfigBuilder setSharedLibDirectory(String sharedLibDirectory) {
      this.sharedLibDirectory = sharedLibDirectory;
      return this;
    }

    public NodeConfigBuilder setShardHandlerFactoryConfig(PluginInfo shardHandlerFactoryConfig) {
      this.shardHandlerFactoryConfig = shardHandlerFactoryConfig;
      return this;
    }

    public NodeConfigBuilder setUpdateShardHandlerConfig(
        UpdateShardHandlerConfig updateShardHandlerConfig) {
      this.updateShardHandlerConfig = updateShardHandlerConfig;
      return this;
    }

    public NodeConfigBuilder setCoreAdminHandlerClass(String coreAdminHandlerClass) {
      this.coreAdminHandlerClass = coreAdminHandlerClass;
      return this;
    }

    public NodeConfigBuilder setCoreAdminHandlerActions(
        Map<String, String> coreAdminHandlerActions) {
      this.coreAdminHandlerActions = coreAdminHandlerActions;
      return this;
    }

    public NodeConfigBuilder setCollectionsAdminHandlerClass(String collectionsAdminHandlerClass) {
      this.collectionsAdminHandlerClass = collectionsAdminHandlerClass;
      return this;
    }

    public NodeConfigBuilder setHealthCheckHandlerClass(String healthCheckHandlerClass) {
      this.healthCheckHandlerClass = healthCheckHandlerClass;
      return this;
    }

    public NodeConfigBuilder setInfoHandlerClass(String infoHandlerClass) {
      this.infoHandlerClass = infoHandlerClass;
      return this;
    }

    public NodeConfigBuilder setConfigSetsHandlerClass(String configSetsHandlerClass) {
      this.configSetsHandlerClass = configSetsHandlerClass;
      return this;
    }

    public NodeConfigBuilder setLogWatcherConfig(LogWatcherConfig logWatcherConfig) {
      this.logWatcherConfig = logWatcherConfig;
      return this;
    }

    public NodeConfigBuilder setCloudConfig(CloudConfig cloudConfig) {
      this.cloudConfig = cloudConfig;
      return this;
    }

    public NodeConfigBuilder setCoreLoadThreads(int coreLoadThreads) {
      this.coreLoadThreads = coreLoadThreads;
      return this;
    }

    public NodeConfigBuilder setReplayUpdatesThreads(int replayUpdatesThreads) {
      this.replayUpdatesThreads = replayUpdatesThreads;
      return this;
    }
    // Remove in Solr 10.0

    @Deprecated
    public NodeConfigBuilder setTransientCacheSize(int transientCacheSize) {
      this.transientCacheSize = transientCacheSize;
      return this;
    }

    public NodeConfigBuilder setUseSchemaCache(boolean useSchemaCache) {
      this.useSchemaCache = useSchemaCache;
      return this;
    }

    public NodeConfigBuilder setManagementPath(String managementPath) {
      this.managementPath = managementPath;
      return this;
    }

    public NodeConfigBuilder setSolrProperties(Properties solrProperties) {
      this.solrProperties = solrProperties;
      return this;
    }

    public NodeConfigBuilder setBackupRepositoryPlugins(PluginInfo[] backupRepositoryPlugins) {
      this.backupRepositoryPlugins = backupRepositoryPlugins;
      return this;
    }

    public NodeConfigBuilder setMetricsConfig(MetricsConfig metricsConfig) {
      this.metricsConfig = metricsConfig;
      return this;
    }

    public NodeConfigBuilder setCachesConfig(Map<String, CacheConfig> cachesConfig) {
      this.cachesConfig = cachesConfig;
      return this;
    }

    public NodeConfigBuilder setTracerConfig(PluginInfo tracerConfig) {
      this.tracerConfig = tracerConfig;
      return this;
    }

    public NodeConfigBuilder setFromZookeeper(boolean fromZookeeper) {
      this.fromZookeeper = fromZookeeper;
      return this;
    }

    public NodeConfigBuilder setDefaultZkHost(String defaultZkHost) {
      this.defaultZkHost = defaultZkHost;
      return this;
    }

    public NodeConfigBuilder setAllowPaths(Set<Path> paths) {
      this.allowPaths = paths;
      return this;
    }

    public NodeConfigBuilder setAllowUrls(List<String> urls) {
      this.allowUrls = urls;
      return this;
    }

    public NodeConfigBuilder setHideStackTrace(boolean hide) {
      this.hideStackTrace = hide;
      return this;
    }

    public NodeConfigBuilder setConfigSetServiceClass(String configSetServiceClass) {
      this.configSetServiceClass = configSetServiceClass;
      return this;
    }

    /**
     * Set list of modules to add to class path
     *
     * @param moduleNames comma separated list of module names to add to class loader, e.g.
     *     "extracting,ltr,langid"
     */
    public NodeConfigBuilder setModules(String moduleNames) {
      this.modules = moduleNames;
      return this;
    }

    public NodeConfigBuilder setHiddenSysProps(String hiddenSysProps) {
      this.hiddenSysProps = hiddenSysProps;
      return this;
    }

    /**
     * Finds list of hiddenSysProps requested by system property or environment variable or the
     * default
     *
     * @return set of raw hidden sysProps, may be regex
     */
    private Set<String> resolveHiddenSysPropsFromSysPropOrEnvOrDefault(String hiddenSysProps) {
      // Fall back to sysprop and env.var if nothing configured through solr.xml
      if (!StrUtils.isNotNullOrEmpty(hiddenSysProps)) {
        String fromProps = System.getProperty("solr.hiddenSysProps");
        // Back-compat for solr 9x
        // DEPRECATED: Remove in 10.0
        if (StrUtils.isNotNullOrEmpty(fromProps)) {
          fromProps = System.getProperty("solr.redaction.system.pattern");
        }
        String fromEnv = System.getenv("SOLR_HIDDEN_SYS_PROPS");
        if (StrUtils.isNotNullOrEmpty(fromProps)) {
          hiddenSysProps = fromProps;
        } else if (StrUtils.isNotNullOrEmpty(fromEnv)) {
          hiddenSysProps = fromEnv;
        }
      }
      Set<String> hiddenSysPropSet = Collections.emptySet();
      if (hiddenSysProps != null) {
        hiddenSysPropSet =
            StrUtils.splitSmart(hiddenSysProps, ',').stream()
                .map(String::trim)
                .filter(s -> !s.isEmpty())
                .collect(Collectors.toSet());
      }
      return hiddenSysPropSet.isEmpty() ? DEFAULT_HIDDEN_SYS_PROPS : hiddenSysPropSet;
    }

    public NodeConfig build() {
      // if some things weren't set then set them now.  Simple primitives are set on the field
      // declaration
      if (loader == null) {
        loader = new SolrResourceLoader(solrHome);
      }
      return new NodeConfig(
          nodeName,
          coreRootDirectory,
          coresLocatorClass,
          solrDataHome,
          booleanQueryMaxClauseCount,
          configSetBaseDirectory,
          sharedLibDirectory,
          shardHandlerFactoryConfig,
          updateShardHandlerConfig,
          coreAdminHandlerClass,
          coreAdminHandlerActions,
          collectionsAdminHandlerClass,
          healthCheckHandlerClass,
          infoHandlerClass,
          configSetsHandlerClass,
          logWatcherConfig,
          cloudConfig,
          coreLoadThreads,
          replayUpdatesThreads,
          transientCacheSize,
          useSchemaCache,
          managementPath,
          solrHome,
          loader,
          solrProperties,
          backupRepositoryPlugins,
          metricsConfig,
          cachesConfig,
          tracerConfig,
          fromZookeeper,
          defaultZkHost,
          allowPaths,
          allowUrls,
          hideStackTrace,
          configSetServiceClass,
          modules,
          resolveHiddenSysPropsFromSysPropOrEnvOrDefault(hiddenSysProps));
    }

    public NodeConfigBuilder setSolrResourceLoader(SolrResourceLoader resourceLoader) {
      this.loader = resourceLoader;
      return this;
    }
  }
}<|MERGE_RESOLUTION|>--- conflicted
+++ resolved
@@ -235,12 +235,6 @@
     if (StrUtils.isNotNullOrEmpty(zkHost)) {
       int startUpZkTimeOut = Integer.getInteger("waitForZk", 30);
       startUpZkTimeOut *= 1000;
-<<<<<<< HEAD
-      try (SolrZkClient zkClient = new SolrZkClient(zkHost, startUpZkTimeOut, startUpZkTimeOut)) {
-        if (zkClient.exists("/solr.xml")) {
-          log.info("solr.xml found in ZooKeeper. Loading...");
-          byte[] data = zkClient.getData("/solr.xml", null, null);
-=======
       try (SolrZkClient zkClient =
           new SolrZkClient.Builder()
               .withUrl(zkHost)
@@ -248,13 +242,12 @@
               .withConnTimeOut(startUpZkTimeOut, TimeUnit.MILLISECONDS)
               .withSolrClassLoader(loader)
               .build()) {
-        if (zkClient.exists("/solr.xml", true)) {
+        if (zkClient.exists("/solr.xml")) {
           log.info("solr.xml found in ZooKeeper. Loading...");
           DeprecationLog.log(
               "solrxml-zookeeper",
               "Loading solr.xml from zookeeper is deprecated. See reference guide for details.");
-          byte[] data = zkClient.getData("/solr.xml", null, null, true);
->>>>>>> 16d57e93
+          byte[] data = zkClient.getData("/solr.xml", null, null);
           return SolrXmlConfig.fromInputStream(
               solrHome, new ByteArrayInputStream(data), nodeProperties, true);
         }
