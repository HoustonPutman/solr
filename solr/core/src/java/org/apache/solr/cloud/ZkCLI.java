/*
 * Licensed to the Apache Software Foundation (ASF) under one or more
 * contributor license agreements.  See the NOTICE file distributed with
 * this work for additional information regarding copyright ownership.
 * The ASF licenses this file to You under the Apache License, Version 2.0
 * (the "License"); you may not use this file except in compliance with
 * the License.  You may obtain a copy of the License at
 *
 *     http://www.apache.org/licenses/LICENSE-2.0
 *
 * Unless required by applicable law or agreed to in writing, software
 * distributed under the License is distributed on an "AS IS" BASIS,
 * WITHOUT WARRANTIES OR CONDITIONS OF ANY KIND, either express or implied.
 * See the License for the specific language governing permissions and
 * limitations under the License.
 */
package org.apache.solr.cloud;

import static org.apache.solr.common.params.CommonParams.NAME;
import static org.apache.solr.common.params.CommonParams.VALUE_LONG;

import com.google.common.annotations.VisibleForTesting;
import java.io.File;
import java.io.IOException;
import java.io.PrintStream;
import java.lang.reflect.InvocationTargetException;
import java.nio.charset.StandardCharsets;
import java.nio.file.Files;
import java.nio.file.Path;
import java.nio.file.Paths;
import java.util.List;
import java.util.Properties;
import java.util.concurrent.TimeUnit;
import java.util.concurrent.TimeoutException;
import java.util.regex.Pattern;
import javax.xml.parsers.ParserConfigurationException;
import org.apache.commons.cli.CommandLine;
import org.apache.commons.cli.CommandLineParser;
import org.apache.commons.cli.HelpFormatter;
import org.apache.commons.cli.Option;
import org.apache.commons.cli.Options;
import org.apache.commons.cli.ParseException;
import org.apache.commons.cli.PosixParser;
import org.apache.solr.cli.CLIO;
import org.apache.solr.client.solrj.impl.SolrZkClientTimeout;
import org.apache.solr.common.SolrException;
import org.apache.solr.common.cloud.ClusterProperties;
import org.apache.solr.common.cloud.SolrZkClient;
import org.apache.solr.common.cloud.ZkMaintenanceUtils;
import org.apache.solr.common.util.Compressor;
import org.apache.solr.common.util.StrUtils;
import org.apache.solr.common.util.ZLibCompressor;
import org.apache.solr.core.ConfigSetService;
import org.apache.solr.core.CoreContainer;
import org.apache.solr.core.NodeConfig;
import org.apache.solr.core.SolrXmlConfig;
import org.apache.zookeeper.CreateMode;
import org.apache.zookeeper.KeeperException;
import org.xml.sax.SAXException;

public class ZkCLI implements CLIO {

  private static final String MAKEPATH = "makepath";
  private static final String PUT = "put";
  private static final String PUT_FILE = "putfile";
  private static final String GET = "get";
  private static final String GET_FILE = "getfile";
  private static final String DOWNCONFIG = "downconfig";
  private static final String ZK_CLI_NAME = "ZkCLI";
  private static final String HELP = "help";
  private static final String LINKCONFIG = "linkconfig";
  private static final String CONFDIR = "confdir";
  private static final String CONFNAME = "confname";
  private static final String ZKHOST = "zkhost";
  private static final String RUNZK = "runzk";
  private static final String SOLRHOME = "solrhome";
  private static final String BOOTSTRAP = "bootstrap";
  static final String UPCONFIG = "upconfig";
  static final String EXCLUDE_REGEX_SHORT = "x";
  static final String EXCLUDE_REGEX = "excluderegex";
  static final String EXCLUDE_REGEX_DEFAULT = ConfigSetService.UPLOAD_FILENAME_EXCLUDE_REGEX;
  private static final String COLLECTION = "collection";
  private static final String CLEAR = "clear";
  private static final String LIST = "list";
  private static final String LS = "ls";
  private static final String CMD = "cmd";
  private static final String CLUSTERPROP = "clusterprop";
  private static final String UPDATEACLS = "updateacls";
  private static final String VERBOSE = "verbose";

  @VisibleForTesting
  public static void setStdout(PrintStream stdout) {
    ZkCLI.stdout = stdout;
  }

  private static PrintStream stdout = CLIO.getOutStream();

  /**
   * Allows you to perform a variety of zookeeper related tasks, such as:
   *
   * <p>Bootstrap the current configs for all collections in solr.xml.
   *
   * <p>Upload a named config set from a given directory.
   *
   * <p>Link a named config set explicity to a collection.
   *
   * <p>Clear ZooKeeper info.
   *
   * <p>If you also pass a solrPort, it will be used to start an embedded zk useful for single
   * machine, multi node tests.
   */
  public static void main(String[] args)
      throws InterruptedException, TimeoutException, IOException, ParserConfigurationException,
          SAXException, KeeperException {

    CommandLineParser parser = new PosixParser();
    Options options = new Options();
    options.addOption(
        Option.builder(CMD)
            .hasArg(true)
            .desc(
                "cmd to run: "
                    + BOOTSTRAP
                    + ", "
                    + UPCONFIG
                    + ", "
                    + DOWNCONFIG
                    + ", "
                    + LINKCONFIG
                    + ", "
                    + MAKEPATH
                    + ", "
                    + PUT
                    + ", "
                    + PUT_FILE
                    + ","
                    + GET
                    + ","
                    + GET_FILE
                    + ", "
                    + LIST
                    + ", "
                    + CLEAR
                    + ", "
                    + UPDATEACLS
                    + ", "
                    + LS)
            .build());

    Option zkHostOption = new Option("z", ZKHOST, true, "ZooKeeper host address");
    options.addOption(zkHostOption);
    Option solrHomeOption =
        new Option("s", SOLRHOME, true, "for " + BOOTSTRAP + ", " + RUNZK + ": solrhome location");
    options.addOption(solrHomeOption);

    options.addOption(
        "d", CONFDIR, true, "for " + UPCONFIG + ": a directory of configuration files");
    options.addOption(
        "n", CONFNAME, true, "for " + UPCONFIG + ", " + LINKCONFIG + ": name of the config set");

    options.addOption("c", COLLECTION, true, "for " + LINKCONFIG + ": name of the collection");

    options.addOption(
        EXCLUDE_REGEX_SHORT,
        EXCLUDE_REGEX,
        true,
        "for " + UPCONFIG + ": files matching this regular expression won't be uploaded");

    options.addOption(
        "r",
        RUNZK,
        true,
        "run zk internally by passing the solr run port - only for clusters on one machine (tests, dev)");

    options.addOption("h", HELP, false, "bring up this help page");
    options.addOption(NAME, true, "name of the cluster property to set");
    options.addOption(VALUE_LONG, true, "value of the cluster to set");
    options.addOption("v", VERBOSE, false, "enable verbose mode");

    try {
      // parse the command line arguments
      CommandLine line = parser.parse(options, args);

      if ((line.hasOption(HELP) || !line.hasOption(ZKHOST) || !line.hasOption(CMD))
          && !line.hasOption(VERBOSE)) {
        // automatically generate the help statement
        HelpFormatter formatter = new HelpFormatter();
        formatter.printHelp(ZK_CLI_NAME, options);
        stdout.println("Examples:");
        stdout.println(
            "zkcli.sh -zkhost localhost:9983 -cmd " + BOOTSTRAP + " -" + SOLRHOME + " /opt/solr");
        stdout.println(
            "zkcli.sh -zkhost localhost:9983 -cmd "
                + UPCONFIG
                + " -"
                + CONFDIR
                + " /opt/solr/collection1/conf"
                + " -"
                + CONFNAME
                + " myconf");
        stdout.println(
            "zkcli.sh -zkhost localhost:9983 -cmd "
                + DOWNCONFIG
                + " -"
                + CONFDIR
                + " /opt/solr/collection1/conf"
                + " -"
                + CONFNAME
                + " myconf");
        stdout.println(
            "zkcli.sh -zkhost localhost:9983 -cmd "
                + LINKCONFIG
                + " -"
                + COLLECTION
                + " collection1"
                + " -"
                + CONFNAME
                + " myconf");
        stdout.println("zkcli.sh -zkhost localhost:9983 -cmd " + MAKEPATH + " /apache/solr");
        stdout.println("zkcli.sh -zkhost localhost:9983 -cmd " + PUT + " /solr.conf 'conf data'");
        stdout.println(
            "zkcli.sh -zkhost localhost:9983 -cmd "
                + PUT_FILE
                + " /solr.xml /User/myuser/solr/solr.xml");
        stdout.println("zkcli.sh -zkhost localhost:9983 -cmd " + GET + " /solr.xml");
        stdout.println(
            "zkcli.sh -zkhost localhost:9983 -cmd " + GET_FILE + " /solr.xml solr.xml.file");
        stdout.println("zkcli.sh -zkhost localhost:9983 -cmd " + CLEAR + " /solr");
        stdout.println("zkcli.sh -zkhost localhost:9983 -cmd " + LIST);
        stdout.println("zkcli.sh -zkhost localhost:9983 -cmd " + LS + " /solr/live_nodes");
        stdout.println(
            "zkcli.sh -zkhost localhost:9983 -cmd "
                + CLUSTERPROP
                + " -"
                + NAME
                + " urlScheme -"
                + VALUE_LONG
                + " https");
        stdout.println("zkcli.sh -zkhost localhost:9983 -cmd " + UPDATEACLS + " /solr");
        return;
      }

      // start up a tmp zk server first
      String zkServerAddress = line.getOptionValue(ZKHOST);
      String solrHome = line.getOptionValue(SOLRHOME);
      if (StrUtils.isNullOrEmpty(solrHome)) {
        solrHome = System.getProperty("solr.home");
      }
      if (line.hasOption(VERBOSE)) {
        stdout.println("Using " + SOLRHOME + "=" + solrHome);
        return;
      }

      String solrPort = null;
      if (line.hasOption(RUNZK)) {
        if (!line.hasOption(SOLRHOME)) {
          stdout.println("-" + SOLRHOME + " is required for " + RUNZK);
          System.exit(1);
        }
        solrPort = line.getOptionValue(RUNZK);
      }

      SolrZkServer zkServer = null;
      if (solrPort != null) {
        zkServer =
            new SolrZkServer(
                "true",
                null,
                new File(solrHome, "/zoo_data"),
                solrHome,
                Integer.parseInt(solrPort));
        zkServer.parseConfig();
        zkServer.start();
      }
<<<<<<< HEAD
      SolrZkClient zkClient = null;
      try {
        zkClient = new SolrZkClient(zkServerAddress, 30000, 30000);
=======
>>>>>>> 16d57e93

      int minStateByteLenForCompression = -1;
      Compressor compressor = new ZLibCompressor();

      if (solrHome != null) {
        try {
          Path solrHomePath = Paths.get(solrHome);
          Properties props = new Properties();
          props.put(SolrXmlConfig.ZK_HOST, zkServerAddress);
          NodeConfig nodeConfig = NodeConfig.loadNodeConfig(solrHomePath, props);
          minStateByteLenForCompression =
              nodeConfig.getCloudConfig().getMinStateByteLenForCompression();
          String stateCompressorClass = nodeConfig.getCloudConfig().getStateCompressorClass();
          if (StrUtils.isNotNullOrEmpty(stateCompressorClass)) {
            Class<? extends Compressor> compressionClass =
                Class.forName(stateCompressorClass).asSubclass(Compressor.class);
            compressor = compressionClass.getDeclaredConstructor().newInstance();
          }
        } catch (SolrException e) {
          // Failed to load solr.xml
          stdout.println(
              "Failed to load solr.xml from ZK or SolrHome, put/get operations on compressed data will use data as is. If you intention is to read and de-compress data or compress and write data, then solr.xml must be accessible.");
        } catch (ClassNotFoundException
            | NoSuchMethodException
            | InstantiationException
            | IllegalAccessException
            | InvocationTargetException e) {
          stdout.println("Unable to find or instantiate compression class: " + e.getMessage());
          System.exit(1);
        }
      }

      try (SolrZkClient zkClient =
          new SolrZkClient.Builder()
              .withUrl(zkServerAddress)
              .withTimeout(SolrZkClientTimeout.DEFAULT_ZK_CLIENT_TIMEOUT, TimeUnit.MILLISECONDS)
              .withConnTimeOut(
                  SolrZkClientTimeout.DEFAULT_ZK_CONNECT_TIMEOUT, TimeUnit.MILLISECONDS)
              .withReconnectListener(() -> {})
              .withCompressor(compressor)
              .build()) {
        if (line.getOptionValue(CMD).equalsIgnoreCase(BOOTSTRAP)) {
          if (!line.hasOption(SOLRHOME)) {
            stdout.println("-" + SOLRHOME + " is required for " + BOOTSTRAP);
            System.exit(1);
          }

          CoreContainer cc = new CoreContainer(Paths.get(solrHome), new Properties());
          cc.setCoreConfigService(new ZkConfigSetService(zkClient));

          if (!ZkController.checkChrootPath(zkServerAddress, true)) {
            stdout.println("A chroot was specified in zkHost but the znode doesn't exist. ");
            System.exit(1);
          }

          ConfigSetService.bootstrapConf(cc);

          // No need to close the CoreContainer, as it wasn't started
          // up in the first place...

        } else if (line.getOptionValue(CMD).equalsIgnoreCase(UPCONFIG)) {
          if (!line.hasOption(CONFDIR) || !line.hasOption(CONFNAME)) {
            stdout.println("-" + CONFDIR + " and -" + CONFNAME + " are required for " + UPCONFIG);
            System.exit(1);
          }
          String confDir = line.getOptionValue(CONFDIR);
          String confName = line.getOptionValue(CONFNAME);
          final String excludeExpr = line.getOptionValue(EXCLUDE_REGEX, EXCLUDE_REGEX_DEFAULT);

          if (!ZkController.checkChrootPath(zkServerAddress, true)) {
            stdout.println("A chroot was specified in zkHost but the znode doesn't exist. ");
            System.exit(1);
          }
          final Pattern excludePattern = Pattern.compile(excludeExpr);
          ZkMaintenanceUtils.uploadToZK(
              zkClient,
              Paths.get(confDir),
              ZkMaintenanceUtils.CONFIGS_ZKNODE + "/" + confName,
              excludePattern);
        } else if (line.getOptionValue(CMD).equalsIgnoreCase(DOWNCONFIG)) {
          if (!line.hasOption(CONFDIR) || !line.hasOption(CONFNAME)) {
            stdout.println("-" + CONFDIR + " and -" + CONFNAME + " are required for " + DOWNCONFIG);
            System.exit(1);
          }
          String confDir = line.getOptionValue(CONFDIR);
          String confName = line.getOptionValue(CONFNAME);
          ZkMaintenanceUtils.downloadFromZK(
              zkClient, ZkMaintenanceUtils.CONFIGS_ZKNODE + "/" + confName, Paths.get(confDir));
        } else if (line.getOptionValue(CMD).equalsIgnoreCase(LINKCONFIG)) {
          if (!line.hasOption(COLLECTION) || !line.hasOption(CONFNAME)) {
            stdout.println(
                "-" + COLLECTION + " and -" + CONFNAME + " are required for " + LINKCONFIG);
            System.exit(1);
          }
          String collection = line.getOptionValue(COLLECTION);
          String confName = line.getOptionValue(CONFNAME);

          ZkController.linkConfSet(zkClient, collection, confName);
        } else if (line.getOptionValue(CMD).equalsIgnoreCase(LIST)) {
          zkClient.printLayoutToStream(stdout);
        } else if (line.getOptionValue(CMD).equals(LS)) {

          List<String> argList = line.getArgList();
          if (argList.size() != 1) {
            stdout.println("-" + LS + " requires one arg - the path to list");
            System.exit(1);
          }

          StringBuilder sb = new StringBuilder();
          String path = argList.get(0);
          zkClient.printLayout(path == null ? "/" : path, 0, sb);
          stdout.println(sb);

        } else if (line.getOptionValue(CMD).equalsIgnoreCase(CLEAR)) {
          List<String> arglist = line.getArgList();
          if (arglist.size() != 1) {
            stdout.println("-" + CLEAR + " requires one arg - the path to clear");
            System.exit(1);
          }
          zkClient.clean(arglist.get(0));
        } else if (line.getOptionValue(CMD).equalsIgnoreCase(MAKEPATH)) {
          List<String> arglist = line.getArgList();
          if (arglist.size() != 1) {
            stdout.println("-" + MAKEPATH + " requires one arg - the path to make");
            System.exit(1);
          }
<<<<<<< HEAD
          zkClient.makePath(arglist.get(0).toString());
=======
          zkClient.makePath(arglist.get(0), true);
>>>>>>> 16d57e93
        } else if (line.getOptionValue(CMD).equalsIgnoreCase(PUT)) {
          List<String> arglist = line.getArgList();
          if (arglist.size() != 2) {
            stdout.println(
                "-" + PUT + " requires two args - the path to create and the data string");
            System.exit(1);
          }
<<<<<<< HEAD
          String path = arglist.get(0).toString();
          if (zkClient.exists(path)) {
            zkClient.setData(
                path, arglist.get(1).toString().getBytes(StandardCharsets.UTF_8));
          } else {
            zkClient.create(
                path,
                arglist.get(1).toString().getBytes(StandardCharsets.UTF_8),
                CreateMode.PERSISTENT
            );
=======
          String path = arglist.get(0);
          byte[] data = arglist.get(1).getBytes(StandardCharsets.UTF_8);
          if (shouldCompressData(data, path, minStateByteLenForCompression)) {
            // state.json should be compressed before being put to ZK
            data = compressor.compressBytes(data, data.length / 10);
          }
          if (zkClient.exists(path, true)) {
            zkClient.setData(path, data, true);
          } else {
            zkClient.create(path, data, CreateMode.PERSISTENT, true);
>>>>>>> 16d57e93
          }
        } else if (line.getOptionValue(CMD).equalsIgnoreCase(PUT_FILE)) {
          List<String> arglist = line.getArgList();
          if (arglist.size() != 2) {
            stdout.println(
                "-"
                    + PUT_FILE
                    + " requires two args - the path to create in ZK and the path to the local file");
            System.exit(1);
          }

<<<<<<< HEAD
          String path = arglist.get(0).toString();
          InputStream is = new FileInputStream(arglist.get(1).toString());
          try {
            if (zkClient.exists(path)) {
              zkClient.setData(path, IOUtils.toByteArray(is));
            } else {
              zkClient.create(path, IOUtils.toByteArray(is), CreateMode.PERSISTENT);
            }
          } finally {
            IOUtils.closeQuietly(is);
=======
          String path = arglist.get(0);
          byte[] data = Files.readAllBytes(Path.of(arglist.get(1)));
          if (shouldCompressData(data, path, minStateByteLenForCompression)) {
            // state.json should be compressed before being put to ZK
            data = compressor.compressBytes(data, data.length / 10);
          }
          if (zkClient.exists(path, true)) {
            zkClient.setData(path, data, true);
          } else {
            zkClient.create(path, data, CreateMode.PERSISTENT, true);
>>>>>>> 16d57e93
          }
        } else if (line.getOptionValue(CMD).equalsIgnoreCase(GET)) {
          List<String> arglist = line.getArgList();
          if (arglist.size() != 1) {
            stdout.println("-" + GET + " requires one arg - the path to get");
            System.exit(1);
          }
<<<<<<< HEAD
          byte[] data = zkClient.getData(arglist.get(0).toString(), null, null);
=======
          byte[] data = zkClient.getData(arglist.get(0), null, null, true);
>>>>>>> 16d57e93
          stdout.println(new String(data, StandardCharsets.UTF_8));
        } else if (line.getOptionValue(CMD).equalsIgnoreCase(GET_FILE)) {
          List<String> arglist = line.getArgList();
          if (arglist.size() != 2) {
            stdout.println(
                "-" + GET_FILE + "requires two args - the path to get and the file to save it to");
            System.exit(1);
          }
<<<<<<< HEAD
          byte[] data = zkClient.getData(arglist.get(0).toString(), null, null);
          FileUtils.writeByteArrayToFile(new File(arglist.get(1).toString()), data);
=======
          byte[] data = zkClient.getData(arglist.get(0), null, null, true);
          Files.write(Path.of(arglist.get(1)), data);
>>>>>>> 16d57e93
        } else if (line.getOptionValue(CMD).equals(UPDATEACLS)) {
          List<String> arglist = line.getArgList();
          if (arglist.size() != 1) {
            stdout.println("-" + UPDATEACLS + " requires one arg - the path to update");
            System.exit(1);
          }
          zkClient.updateACLs(arglist.get(0));
        } else if (line.getOptionValue(CMD).equalsIgnoreCase(CLUSTERPROP)) {
          if (!line.hasOption(NAME)) {
            stdout.println("-" + NAME + " is required for " + CLUSTERPROP);
          }
          String propertyName = line.getOptionValue(NAME);
          // If -val option is missing, we will use the null value. This is required to maintain
          // compatibility with Collections API.
          String propertyValue = line.getOptionValue(VALUE_LONG);
          ClusterProperties props = new ClusterProperties(zkClient);
          try {
            props.setClusterProperty(propertyName, propertyValue);
          } catch (IOException ex) {
            stdout.println(
                "Unable to set the cluster property due to following error : "
                    + ex.getLocalizedMessage());
            System.exit(1);
          }
        } else {
          // If not cmd matches
          stdout.println("Unknown command " + line.getOptionValue(CMD) + ". Use -h to get help.");
          System.exit(1);
        }
      } finally {
        if (solrPort != null) {
          zkServer.stop();
        }
      }
    } catch (ParseException exp) {
      stdout.println("Unexpected exception:" + exp.getMessage());
    }
  }

  private static boolean shouldCompressData(
      byte[] data, String path, int minStateByteLenForCompression) {
    if (path.endsWith("state.json")
        && minStateByteLenForCompression > -1
        && data.length > minStateByteLenForCompression) {
      // state.json should be compressed before being put to ZK
      return true;
    }
    return false;
  }
}<|MERGE_RESOLUTION|>--- conflicted
+++ resolved
@@ -272,12 +272,6 @@
         zkServer.parseConfig();
         zkServer.start();
       }
-<<<<<<< HEAD
-      SolrZkClient zkClient = null;
-      try {
-        zkClient = new SolrZkClient(zkServerAddress, 30000, 30000);
-=======
->>>>>>> 16d57e93
 
       int minStateByteLenForCompression = -1;
       Compressor compressor = new ZLibCompressor();
@@ -404,11 +398,7 @@
             stdout.println("-" + MAKEPATH + " requires one arg - the path to make");
             System.exit(1);
           }
-<<<<<<< HEAD
-          zkClient.makePath(arglist.get(0).toString());
-=======
-          zkClient.makePath(arglist.get(0), true);
->>>>>>> 16d57e93
+          zkClient.makePath(arglist.get(0));
         } else if (line.getOptionValue(CMD).equalsIgnoreCase(PUT)) {
           List<String> arglist = line.getArgList();
           if (arglist.size() != 2) {
@@ -416,29 +406,17 @@
                 "-" + PUT + " requires two args - the path to create and the data string");
             System.exit(1);
           }
-<<<<<<< HEAD
-          String path = arglist.get(0).toString();
-          if (zkClient.exists(path)) {
-            zkClient.setData(
-                path, arglist.get(1).toString().getBytes(StandardCharsets.UTF_8));
-          } else {
-            zkClient.create(
-                path,
-                arglist.get(1).toString().getBytes(StandardCharsets.UTF_8),
-                CreateMode.PERSISTENT
-            );
-=======
+
           String path = arglist.get(0);
           byte[] data = arglist.get(1).getBytes(StandardCharsets.UTF_8);
           if (shouldCompressData(data, path, minStateByteLenForCompression)) {
             // state.json should be compressed before being put to ZK
             data = compressor.compressBytes(data, data.length / 10);
           }
-          if (zkClient.exists(path, true)) {
-            zkClient.setData(path, data, true);
+          if (zkClient.exists(path)) {
+            zkClient.setData(path, data);
           } else {
-            zkClient.create(path, data, CreateMode.PERSISTENT, true);
->>>>>>> 16d57e93
+            zkClient.create(path, data, CreateMode.PERSISTENT);
           }
         } else if (line.getOptionValue(CMD).equalsIgnoreCase(PUT_FILE)) {
           List<String> arglist = line.getArgList();
@@ -450,29 +428,16 @@
             System.exit(1);
           }
 
-<<<<<<< HEAD
-          String path = arglist.get(0).toString();
-          InputStream is = new FileInputStream(arglist.get(1).toString());
-          try {
-            if (zkClient.exists(path)) {
-              zkClient.setData(path, IOUtils.toByteArray(is));
-            } else {
-              zkClient.create(path, IOUtils.toByteArray(is), CreateMode.PERSISTENT);
-            }
-          } finally {
-            IOUtils.closeQuietly(is);
-=======
           String path = arglist.get(0);
           byte[] data = Files.readAllBytes(Path.of(arglist.get(1)));
           if (shouldCompressData(data, path, minStateByteLenForCompression)) {
             // state.json should be compressed before being put to ZK
             data = compressor.compressBytes(data, data.length / 10);
           }
-          if (zkClient.exists(path, true)) {
-            zkClient.setData(path, data, true);
+          if (zkClient.exists(path)) {
+            zkClient.setData(path, data);
           } else {
-            zkClient.create(path, data, CreateMode.PERSISTENT, true);
->>>>>>> 16d57e93
+            zkClient.create(path, data, CreateMode.PERSISTENT);
           }
         } else if (line.getOptionValue(CMD).equalsIgnoreCase(GET)) {
           List<String> arglist = line.getArgList();
@@ -480,11 +445,7 @@
             stdout.println("-" + GET + " requires one arg - the path to get");
             System.exit(1);
           }
-<<<<<<< HEAD
-          byte[] data = zkClient.getData(arglist.get(0).toString(), null, null);
-=======
-          byte[] data = zkClient.getData(arglist.get(0), null, null, true);
->>>>>>> 16d57e93
+          byte[] data = zkClient.getData(arglist.get(0), null, null);
           stdout.println(new String(data, StandardCharsets.UTF_8));
         } else if (line.getOptionValue(CMD).equalsIgnoreCase(GET_FILE)) {
           List<String> arglist = line.getArgList();
@@ -493,13 +454,8 @@
                 "-" + GET_FILE + "requires two args - the path to get and the file to save it to");
             System.exit(1);
           }
-<<<<<<< HEAD
-          byte[] data = zkClient.getData(arglist.get(0).toString(), null, null);
-          FileUtils.writeByteArrayToFile(new File(arglist.get(1).toString()), data);
-=======
-          byte[] data = zkClient.getData(arglist.get(0), null, null, true);
+          byte[] data = zkClient.getData(arglist.get(0), null, null);
           Files.write(Path.of(arglist.get(1)), data);
->>>>>>> 16d57e93
         } else if (line.getOptionValue(CMD).equals(UPDATEACLS)) {
           List<String> arglist = line.getArgList();
           if (arglist.size() != 1) {
