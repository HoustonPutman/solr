--- conflicted
+++ resolved
@@ -187,13 +187,8 @@
     } catch (KeeperException e) {
       // We don't need to handle this. This is just a fail-safe which comes in handy in skipping
       // already processed async calls.
-<<<<<<< HEAD
-      SolrException.log(log, "", e);
-    } catch (IllegalStateException e) {
-=======
       log.error("KeeperException", e);
-    } catch (AlreadyClosedException e) {
->>>>>>> 16d57e93
+    } catch (IllegalStateException ignore) {
       return;
     } catch (InterruptedException e) {
       Thread.currentThread().interrupt();
@@ -207,7 +202,7 @@
 
     try {
       prioritizer.prioritizeOverseerNodes(myId);
-    } catch (IllegalStateException e) {
+    } catch (IllegalStateException ignore) {
       return;
     } catch (Exception e) {
       if (!zkStateReader.getZkClient().isClosed()) {
@@ -400,11 +395,7 @@
         } catch (InterruptedException e) {
           Thread.currentThread().interrupt();
           return;
-<<<<<<< HEAD
-        } catch (IllegalStateException e) {
-=======
-        } catch (AlreadyClosedException ignore) {
->>>>>>> 16d57e93
+        } catch (IllegalStateException ignore) {
 
         } catch (Exception e) {
           log.error("Exception processing", e);
@@ -611,11 +602,7 @@
               response.getResponse());
         }
         success = true;
-<<<<<<< HEAD
-      } catch (IllegalStateException ignored) {
-=======
-      } catch (AlreadyClosedException ignore) {
->>>>>>> 16d57e93
+      } catch (IllegalStateException ignore) {
 
       } catch (KeeperException e) {
         log.error("KeeperException", e);
@@ -630,11 +617,7 @@
           // Reset task from tracking data structures so that it can be retried.
           try {
             resetTaskWithException(messageHandler, head.getId(), asyncId, taskKey, message);
-<<<<<<< HEAD
-          } catch (IllegalStateException ignored) {
-=======
-          } catch (AlreadyClosedException ignore) {
->>>>>>> 16d57e93
+          } catch (IllegalStateException ignore) {
 
           }
         }
