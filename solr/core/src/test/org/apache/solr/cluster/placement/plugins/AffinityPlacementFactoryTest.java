/*
 * Licensed to the Apache Software Foundation (ASF) under one or more
 * contributor license agreements.  See the NOTICE file distributed with
 * this work for additional information regarding copyright ownership.
 * The ASF licenses this file to You under the Apache License, Version 2.0
 * (the "License"); you may not use this file except in compliance with
 * the License.  You may obtain a copy of the License at
 *
 *     http://www.apache.org/licenses/LICENSE-2.0
 *
 * Unless required by applicable law or agreed to in writing, software
 * distributed under the License is distributed on an "AS IS" BASIS,
 * WITHOUT WARRANTIES OR CONDITIONS OF ANY KIND, either express or implied.
 * See the License for the specific language governing permissions and
 * limitations under the License.
 */

package org.apache.solr.cluster.placement.plugins;

import java.lang.invoke.MethodHandles;
<<<<<<< HEAD
import java.util.Collections;
=======
import java.util.ArrayList;
import java.util.Comparator;
>>>>>>> b95b6fcf
import java.util.HashMap;
import java.util.HashSet;
import java.util.Iterator;
import java.util.List;
import java.util.Map;
import java.util.Optional;
import java.util.Set;
import java.util.concurrent.TimeUnit;
import java.util.concurrent.atomic.AtomicInteger;
import java.util.stream.Collectors;
import java.util.stream.StreamSupport;
import org.apache.solr.cluster.Cluster;
import org.apache.solr.cluster.Node;
import org.apache.solr.cluster.Replica;
import org.apache.solr.cluster.Shard;
import org.apache.solr.cluster.SolrCollection;
import org.apache.solr.cluster.placement.AttributeValues;
import org.apache.solr.cluster.placement.BalancePlan;
import org.apache.solr.cluster.placement.Builders;
import org.apache.solr.cluster.placement.DeleteReplicasRequest;
import org.apache.solr.cluster.placement.PlacementContext;
import org.apache.solr.cluster.placement.PlacementException;
import org.apache.solr.cluster.placement.PlacementPlan;
import org.apache.solr.cluster.placement.PlacementPlugin;
import org.apache.solr.cluster.placement.ReplicaPlacement;
import org.apache.solr.cluster.placement.impl.BalanceRequestImpl;
import org.apache.solr.cluster.placement.impl.ModificationRequestImpl;
import org.apache.solr.cluster.placement.impl.PlacementRequestImpl;
import org.apache.solr.common.util.Pair;
import org.apache.solr.common.util.StrUtils;
import org.junit.Before;
import org.junit.Test;
import org.slf4j.Logger;
import org.slf4j.LoggerFactory;

/** Unit test for {@link AffinityPlacementFactory} */
public class AffinityPlacementFactoryTest extends AbstractPlacementFactoryTest {
  private static final Logger log = LoggerFactory.getLogger(MethodHandles.lookup().lookupClass());

  private PlacementPlugin plugin;

  private static final long MINIMAL_FREE_DISK_GB = 10L;
  private static final long PRIORITIZED_FREE_DISK_GB = 50L;
  private static final String secondaryCollectionName = "withCollection_secondary";
  private static final String primaryCollectionName = "withCollection_primary";

  static AffinityPlacementConfig defaultConfig =
      new AffinityPlacementConfig(MINIMAL_FREE_DISK_GB, PRIORITIZED_FREE_DISK_GB);

  @Before
  public void setupPlugin() {
    configurePlugin(defaultConfig);
  }

  private void configurePlugin(AffinityPlacementConfig config) {
    AffinityPlacementFactory factory = new AffinityPlacementFactory();
    factory.configure(config);
    plugin = factory.createPluginInstance();
  }

  @Test
  public void testBasicPlacementNewCollection() throws Exception {
    testBasicPlacementInternal(false);
  }

  @Test
  public void testBasicPlacementExistingCollection() throws Exception {
    testBasicPlacementInternal(true);
  }

  /**
   * When this test places a replica for a new collection, it should pick the node with fewer cores.
   *
   * <p>
   *
   * <p>When it places a replica for an existing collection, it should pick the node with fewer
   * cores that doesn't already have a replica for the shard.
   */
  private void testBasicPlacementInternal(boolean hasExistingCollection) throws Exception {
    String collectionName = "basicCollection";

    Builders.ClusterBuilder clusterBuilder = Builders.newClusterBuilder().initializeLiveNodes(2);
    List<Builders.NodeBuilder> nodeBuilders = clusterBuilder.getLiveNodeBuilders();
    nodeBuilders.get(0).setCoreCount(1).setFreeDiskGB((double) (PRIORITIZED_FREE_DISK_GB + 1));
    nodeBuilders.get(1).setCoreCount(10).setFreeDiskGB((double) (PRIORITIZED_FREE_DISK_GB + 1));

    Builders.CollectionBuilder collectionBuilder = Builders.newCollectionBuilder(collectionName);

    if (hasExistingCollection) {
      // Existing collection has replicas for its shards and is visible in the cluster state
      collectionBuilder.initializeShardsReplicas(1, 1, 0, 0, nodeBuilders);
      clusterBuilder.addCollection(collectionBuilder);
    } else {
      // New collection to create has the shards defined but no replicas and is not present in
      // cluster state
      collectionBuilder.initializeShardsReplicas(1, 0, 0, 0, List.of());
    }

    PlacementContext placementContext = clusterBuilder.buildPlacementContext();

    SolrCollection solrCollection = collectionBuilder.build();
    List<Node> liveNodes = clusterBuilder.buildLiveNodes();

    // Place a new replica for the (only) existing shard of the collection
    PlacementRequestImpl placementRequest =
        new PlacementRequestImpl(
            solrCollection,
            Set.of(solrCollection.shards().iterator().next().getShardName()),
            new HashSet<>(liveNodes),
            1,
            0,
            0);

    PlacementPlan pp = plugin.computePlacement(placementRequest, placementContext);

    assertEquals(1, pp.getReplicaPlacements().size());
    ReplicaPlacement rp = pp.getReplicaPlacements().iterator().next();
    assertEquals(hasExistingCollection ? liveNodes.get(1) : liveNodes.get(0), rp.getNode());
  }

  /** Test not placing replicas on nodes low free disk unless no other option */
  @Test
  public void testLowSpaceNode() throws Exception {
    String collectionName = "lowSpaceCollection";

    final int LOW_SPACE_NODE_INDEX = 0;
    final int NO_SPACE_NODE_INDEX = 1;

    // Cluster nodes and their attributes
    Builders.ClusterBuilder clusterBuilder = Builders.newClusterBuilder().initializeLiveNodes(8);
    List<Builders.NodeBuilder> nodeBuilders = clusterBuilder.getLiveNodeBuilders();
    for (int i = 0; i < nodeBuilders.size(); i++) {
      if (i == LOW_SPACE_NODE_INDEX) {
        nodeBuilders
            .get(i)
            .setCoreCount(1)
            .setFreeDiskGB((double) (MINIMAL_FREE_DISK_GB + 1)); // Low space
      } else if (i == NO_SPACE_NODE_INDEX) {
        nodeBuilders.get(i).setCoreCount(10).setFreeDiskGB(1.0); // Really not enough space
      } else {
        nodeBuilders.get(i).setCoreCount(10).setFreeDiskGB((double) (PRIORITIZED_FREE_DISK_GB + 1));
      }
    }
    List<Node> liveNodes = clusterBuilder.buildLiveNodes();

    // The collection to create (shards are defined but no replicas)
    Builders.CollectionBuilder collectionBuilder = Builders.newCollectionBuilder(collectionName);
    collectionBuilder.initializeShardsReplicas(3, 0, 0, 0, List.of());
    SolrCollection solrCollection = collectionBuilder.build();

    // Place two replicas of each type for each shard
    PlacementRequestImpl placementRequest =
        new PlacementRequestImpl(
            solrCollection, solrCollection.getShardNames(), new HashSet<>(liveNodes), 2, 2, 2);

    PlacementPlan pp =
        plugin.computePlacement(placementRequest, clusterBuilder.buildPlacementContext());

    assertEquals(18, pp.getReplicaPlacements().size()); // 3 shards, 6 replicas total each
    Set<Pair<String, Node>> placements = new HashSet<>();
    for (ReplicaPlacement rp : pp.getReplicaPlacements()) {
      assertTrue(
          "two replicas for same shard placed on same node",
          placements.add(new Pair<>(rp.getShardName(), rp.getNode())));
      assertNotEquals(
          "Replica unnecessarily placed on node with low free space",
          rp.getNode(),
          liveNodes.get(LOW_SPACE_NODE_INDEX));
      assertNotEquals(
          "Replica placed on node with not enough free space",
          rp.getNode(),
          liveNodes.get(NO_SPACE_NODE_INDEX));
    }

    // Verify that if we ask for 7 replicas, the placement will use the low free space node
    placementRequest =
        new PlacementRequestImpl(
            solrCollection, solrCollection.getShardNames(), new HashSet<>(liveNodes), 7, 0, 0);
    pp = plugin.computePlacement(placementRequest, clusterBuilder.buildPlacementContext());
    assertEquals(21, pp.getReplicaPlacements().size()); // 3 shards, 7 replicas each
    placements = new HashSet<>();
    for (ReplicaPlacement rp : pp.getReplicaPlacements()) {
      assertEquals(
          "Only NRT replicas should be created", Replica.ReplicaType.NRT, rp.getReplicaType());
      assertTrue(
          "two replicas for same shard placed on same node",
          placements.add(new Pair<>(rp.getShardName(), rp.getNode())));
      assertNotEquals(
          "Replica placed on node with not enough free space",
          rp.getNode(),
          liveNodes.get(NO_SPACE_NODE_INDEX));
    }

    // Verify that if we ask for 8 replicas, the placement fails
    try {
      placementRequest =
          new PlacementRequestImpl(
              solrCollection, solrCollection.getShardNames(), new HashSet<>(liveNodes), 8, 0, 0);
      plugin.computePlacement(placementRequest, clusterBuilder.buildPlacementContext());
      fail("Placing 8 replicas should not be possible given only 7 nodes have enough space");
    } catch (PlacementException e) {
      // expected
    }
  }

  /**
   * Tests that existing collection replicas are taken into account when preventing more than one
   * replica per shard to be placed on any node.
   */
  @Test
  public void testPlacementWithExistingReplicas() throws Exception {
    String collectionName = "existingCollection";

    // Cluster nodes and their attributes
    Builders.ClusterBuilder clusterBuilder = Builders.newClusterBuilder().initializeLiveNodes(5);
    List<Builders.NodeBuilder> nodeBuilders = clusterBuilder.getLiveNodeBuilders();
    int coresOnNode = 10;
    for (Builders.NodeBuilder nodeBuilder : nodeBuilders) {
      nodeBuilder.setCoreCount(coresOnNode).setFreeDiskGB((double) (PRIORITIZED_FREE_DISK_GB + 1));
      coresOnNode += 10;
    }

    // The collection already exists with shards and replicas
    Builders.CollectionBuilder collectionBuilder = Builders.newCollectionBuilder(collectionName);
    // Note that the collection as defined below is in a state that would NOT be returned by the
    // placement plugin: shard 1 has two replicas on node 0. The plugin should still be able to
    // place additional replicas as long as they don't break the rules.
    List<List<String>> shardsReplicas =
        List.of(
            List.of("NRT 0", "TLOG 0", "NRT 3"), // shard 1
            List.of("NRT 1", "NRT 3", "TLOG 2")); // shard 2
    collectionBuilder.customCollectionSetup(shardsReplicas, nodeBuilders);
    clusterBuilder.addCollection(collectionBuilder);
    SolrCollection solrCollection = collectionBuilder.build();

    List<Node> liveNodes = clusterBuilder.buildLiveNodes();

    // Place an additional NRT and an additional TLOG replica for each shard
    PlacementRequestImpl placementRequest =
        new PlacementRequestImpl(
            solrCollection, solrCollection.getShardNames(), new HashSet<>(liveNodes), 1, 1, 0);

    // The replicas must be placed on the most appropriate nodes, i.e. those that do not already
    // have a replica for the shard and then on the node with the lowest number of cores. NRT are
    // placed first and given the cluster state here the placement is deterministic (easier to test,
    // only one good placement).
    PlacementPlan pp =
        plugin.computePlacement(placementRequest, clusterBuilder.buildPlacementContext());

    // Each expected placement is represented as a string "shard replica-type node"
    Set<String> expectedPlacements = Set.of("1 NRT 1", "1 TLOG 2", "2 NRT 0", "2 TLOG 4");
    verifyPlacements(expectedPlacements, pp, collectionBuilder.getShardBuilders(), liveNodes);
  }

  /**
   * Tests placement with multiple criteria: Replica type restricted nodes, Availability zones +
   * existing collection
   */
  @Test
  public void testPlacementMultiCriteria() throws Exception {
    String collectionName = "multiCollection";

    // Note node numbering is in purpose not following AZ structure
    final int AZ1_NRT_LOWCORES = 0;
    final int AZ1_NRT_HIGHCORES = 3;
    final int AZ1_TLOGPULL_LOWFREEDISK = 5;

    final int AZ2_NRT_MEDCORES = 2;
    final int AZ2_NRT_HIGHCORES = 1;
    final int AZ2_TLOGPULL = 7;

    final int AZ3_NRT_LOWCORES = 4;
    // final int AZ3_NRT_HIGHCORES = 6;
    final int AZ3_TLOGPULL = 8;

    final String AZ1 = "AZ1";
    final String AZ2 = "AZ2";
    final String AZ3 = "AZ3";

    final int LOW_CORES = 10;
    final int MED_CORES = 50;
    final int HIGH_CORES = 100;

    final String TLOG_PULL_REPLICA_TYPE = "TLOG, PULL";
    final String NRT_REPLICA_TYPE = "Nrt";

    // Cluster nodes and their attributes.
    // 3 AZ's with three nodes each, 2 of which can only take NRT, one that can take TLOG or PULL
    // One of the NRT has fewer cores than the other
    // The TLOG/PULL replica on AZ1 doesn't have much free disk space
    Builders.ClusterBuilder clusterBuilder = Builders.newClusterBuilder().initializeLiveNodes(9);
    List<Builders.NodeBuilder> nodeBuilders = clusterBuilder.getLiveNodeBuilders();
    for (int i = 0; i < 9; i++) {
      final String az;
      final int numcores;
      final double freedisk;
      final String acceptedReplicaType;

      if (i == AZ1_NRT_LOWCORES || i == AZ1_NRT_HIGHCORES || i == AZ1_TLOGPULL_LOWFREEDISK) {
        az = AZ1;
      } else if (i == AZ2_NRT_HIGHCORES || i == AZ2_NRT_MEDCORES || i == AZ2_TLOGPULL) {
        az = AZ2;
      } else {
        az = AZ3;
      }

      if (i == AZ1_NRT_LOWCORES || i == AZ3_NRT_LOWCORES) {
        numcores = LOW_CORES;
      } else if (i == AZ2_NRT_MEDCORES) {
        numcores = MED_CORES;
      } else {
        numcores = HIGH_CORES;
      }

      if (i == AZ1_TLOGPULL_LOWFREEDISK) {
        freedisk = PRIORITIZED_FREE_DISK_GB - 10;
      } else {
        freedisk = PRIORITIZED_FREE_DISK_GB + 10;
      }

      if (i == AZ1_TLOGPULL_LOWFREEDISK || i == AZ2_TLOGPULL || i == AZ3_TLOGPULL) {
        acceptedReplicaType = TLOG_PULL_REPLICA_TYPE;
      } else {
        acceptedReplicaType = NRT_REPLICA_TYPE;
      }

      nodeBuilders
          .get(i)
          .setSysprop(AffinityPlacementConfig.AVAILABILITY_ZONE_SYSPROP, az)
          .setSysprop(AffinityPlacementConfig.REPLICA_TYPE_SYSPROP, acceptedReplicaType)
          .setCoreCount(numcores)
          .setFreeDiskGB(freedisk);
    }

    // The collection already exists with shards and replicas.
    Builders.CollectionBuilder collectionBuilder = Builders.newCollectionBuilder(collectionName);
    List<List<String>> shardsReplicas =
        List.of(
            List.of("NRT " + AZ1_NRT_HIGHCORES, "TLOG " + AZ3_TLOGPULL), // shard 1
            List.of("TLOG " + AZ2_TLOGPULL)); // shard 2
    collectionBuilder.customCollectionSetup(shardsReplicas, nodeBuilders);
    clusterBuilder.addCollection(collectionBuilder);
    SolrCollection solrCollection = collectionBuilder.build();

    List<Node> liveNodes = clusterBuilder.buildLiveNodes();

    // Add 2 NRT and one TLOG to each shard.
    PlacementRequestImpl placementRequest =
        new PlacementRequestImpl(
            solrCollection, solrCollection.getShardNames(), new HashSet<>(liveNodes), 2, 1, 0);
    PlacementPlan pp =
        plugin.computePlacement(placementRequest, clusterBuilder.buildPlacementContext());
    // Shard 1: The NRT's should go to the med cores node on AZ2 and low core on az3 (even though a
    // low core node can take the replica in az1, there's already an NRT replica there, and we want
    // spreading across AZ's), the TLOG to the TLOG node on AZ2 (because the tlog node on AZ1 has
    // low free disk)
    // Shard 2: The NRT's should go to AZ1 and AZ3 low cores because AZ2 has more cores (and there's
    // not NRT in any AZ for this shard). The TLOG should go to AZ3 because AZ1 TLOG node has low
    // free disk. Each expected placement is represented as a string "shard replica-type node"
    Set<String> expectedPlacements =
        Set.of(
            "1 NRT " + AZ2_NRT_MEDCORES,
            "1 NRT " + AZ3_NRT_LOWCORES,
            "1 TLOG " + AZ2_TLOGPULL,
            "2 NRT " + AZ1_NRT_LOWCORES,
            "2 NRT " + AZ3_NRT_LOWCORES,
            "2 TLOG " + AZ3_TLOGPULL);
    verifyPlacements(expectedPlacements, pp, collectionBuilder.getShardBuilders(), liveNodes);

    // If we add instead 2 PULL replicas to each shard
    placementRequest =
        new PlacementRequestImpl(
            solrCollection, solrCollection.getShardNames(), new HashSet<>(liveNodes), 0, 0, 2);
    pp = plugin.computePlacement(placementRequest, clusterBuilder.buildPlacementContext());
    // Shard 1: Given node AZ3_TLOGPULL is taken by the TLOG replica, the PULL should go to
    // AZ1_TLOGPULL_LOWFREEDISK and AZ2_TLOGPULL
    // Shard 2: Similarly AZ2_TLOGPULL is taken. Replicas should go to AZ1_TLOGPULL_LOWFREEDISK and
    // AZ3_TLOGPULL
    expectedPlacements =
        Set.of(
            "1 PULL " + AZ1_TLOGPULL_LOWFREEDISK,
            "1 PULL " + AZ2_TLOGPULL,
            "2 PULL " + AZ1_TLOGPULL_LOWFREEDISK,
            "2 PULL " + AZ3_TLOGPULL);
    verifyPlacements(expectedPlacements, pp, collectionBuilder.getShardBuilders(), liveNodes);
  }

  /**
   * Tests placement for new collection with nodes with a varying number of cores over multiple AZ's
   */
  @Test
  public void testPlacementAzsCores() throws Exception {
    String collectionName = "coresAzsCollection";

    // Count cores == node index, and AZ's are: AZ0, AZ0, AZ0, AZ1, AZ1, AZ1, AZ2, AZ2, AZ2.
    Builders.ClusterBuilder clusterBuilder = Builders.newClusterBuilder().initializeLiveNodes(9);
    List<Builders.NodeBuilder> nodeBuilders = clusterBuilder.getLiveNodeBuilders();
    for (int i = 0; i < 9; i++) {
      nodeBuilders
          .get(i)
          .setSysprop(AffinityPlacementConfig.AVAILABILITY_ZONE_SYSPROP, "AZ" + (i / 3))
          .setCoreCount(i)
          .setFreeDiskGB((double) (PRIORITIZED_FREE_DISK_GB + 10));
    }

    // The collection does not exist, has 1 shard.
    Builders.CollectionBuilder collectionBuilder = Builders.newCollectionBuilder(collectionName);
    List<List<String>> shardsReplicas = List.of(List.of());
    collectionBuilder.customCollectionSetup(shardsReplicas, nodeBuilders);
    clusterBuilder.addCollection(collectionBuilder);
    SolrCollection solrCollection = collectionBuilder.build();

    List<Node> liveNodes = clusterBuilder.buildLiveNodes();

    // Test placing between 1 and 9 NRT replicas. check that it's done in order
    List<Set<String>> placements =
        List.of(
            Set.of("1 NRT 0"),
            Set.of("1 NRT 0", "1 NRT 3"),
            Set.of("1 NRT 0", "1 NRT 3", "1 NRT 6"),
            Set.of("1 NRT 0", "1 NRT 3", "1 NRT 6", "1 NRT 1"),
            Set.of("1 NRT 0", "1 NRT 3", "1 NRT 6", "1 NRT 1", "1 NRT 4"),
            Set.of("1 NRT 0", "1 NRT 3", "1 NRT 6", "1 NRT 1", "1 NRT 4", "1 NRT 7"),
            Set.of("1 NRT 0", "1 NRT 3", "1 NRT 6", "1 NRT 1", "1 NRT 4", "1 NRT 7", "1 NRT 2"),
            Set.of(
                "1 NRT 0", "1 NRT 3", "1 NRT 6", "1 NRT 1", "1 NRT 4", "1 NRT 7", "1 NRT 2",
                "1 NRT 5"),
            Set.of(
                "1 NRT 0", "1 NRT 3", "1 NRT 6", "1 NRT 1", "1 NRT 4", "1 NRT 7", "1 NRT 2",
                "1 NRT 5", "1 NRT 8"));

    for (int countNrtToPlace = 1; countNrtToPlace <= 9; countNrtToPlace++) {
      PlacementRequestImpl placementRequest =
          new PlacementRequestImpl(
              solrCollection,
              solrCollection.getShardNames(),
              new HashSet<>(liveNodes),
              countNrtToPlace,
              0,
              0);
      PlacementPlan pp =
          plugin.computePlacement(placementRequest, clusterBuilder.buildPlacementContext());
      verifyPlacements(
          placements.get(countNrtToPlace - 1), pp, collectionBuilder.getShardBuilders(), liveNodes);
    }
  }

  /**
   * Tests that if a collection has replicas on nodes not currently live, placement for new replicas
   * works ok.
   */
  @Test
  public void testCollectionOnDeadNodes() throws Exception {
    String collectionName = "walkingDead";

    // Cluster nodes and their attributes
    Builders.ClusterBuilder clusterBuilder = Builders.newClusterBuilder().initializeLiveNodes(3);
    List<Builders.NodeBuilder> nodeBuilders = clusterBuilder.getLiveNodeBuilders();
    int coreCount = 0;
    for (Builders.NodeBuilder nodeBuilder : nodeBuilders) {
      nodeBuilder.setCoreCount(coreCount++).setFreeDiskGB((double) (PRIORITIZED_FREE_DISK_GB + 1));
    }

    // The collection already exists with shards and replicas
    Builders.CollectionBuilder collectionBuilder = Builders.newCollectionBuilder(collectionName);
    // The collection below has shard 1 having replicas only on dead nodes and shard 2 no replicas
    // at all... (which is likely a challenging condition to recover from, but the placement
    // computations should still execute happily).
    List<List<String>> shardsReplicas =
        List.of(
            List.of("NRT 10", "TLOG 11"), // shard 1
            List.of()); // shard 2
    collectionBuilder.customCollectionSetup(shardsReplicas, nodeBuilders);
    clusterBuilder.addCollection(collectionBuilder);
    SolrCollection solrCollection = collectionBuilder.build();

    List<Node> liveNodes = clusterBuilder.buildLiveNodes();

    // Place an additional PULL replica for shard 1
    PlacementRequestImpl placementRequest =
        new PlacementRequestImpl(
            solrCollection,
            Set.of(solrCollection.iterator().next().getShardName()),
            new HashSet<>(liveNodes),
            0,
            0,
            1);

    PlacementPlan pp =
        plugin.computePlacement(placementRequest, clusterBuilder.buildPlacementContext());

    // Each expected placement is represented as a string "shard replica-type node"
    // Node 0 has fewer cores than node 1 (0 vs 1) so the placement should go there.
    Set<String> expectedPlacements = Set.of("1 PULL 0");
    verifyPlacements(expectedPlacements, pp, collectionBuilder.getShardBuilders(), liveNodes);

    // If we placed instead a replica for shard 2 (starting with the same initial cluster state, not
    // including the first placement above), it should go too to node 0 since it has fewer cores...
    Iterator<Shard> it = solrCollection.iterator();
    it.next(); // skip first shard to do placement for the second one...
    placementRequest =
        new PlacementRequestImpl(
            solrCollection, Set.of(it.next().getShardName()), new HashSet<>(liveNodes), 0, 0, 1);
    pp = plugin.computePlacement(placementRequest, clusterBuilder.buildPlacementContext());
    expectedPlacements = Set.of("2 PULL 0");
    verifyPlacements(expectedPlacements, pp, collectionBuilder.getShardBuilders(), liveNodes);
  }

  @Test
  public void testAvailabilityZones() throws Exception {
    String collectionName = "azCollection";
    int NUM_NODES = 6;
    Builders.ClusterBuilder clusterBuilder =
        Builders.newClusterBuilder().initializeLiveNodes(NUM_NODES);
    for (int i = 0; i < NUM_NODES; i++) {
      Builders.NodeBuilder nodeBuilder = clusterBuilder.getLiveNodeBuilders().get(i);
      nodeBuilder.setCoreCount(0);
      nodeBuilder.setFreeDiskGB(100.0);
      if (i < NUM_NODES / 2) {
        nodeBuilder.setSysprop(AffinityPlacementConfig.AVAILABILITY_ZONE_SYSPROP, "az1");
      } else {
        nodeBuilder.setSysprop(AffinityPlacementConfig.AVAILABILITY_ZONE_SYSPROP, "az2");
      }
    }

    Builders.CollectionBuilder collectionBuilder = Builders.newCollectionBuilder(collectionName);
    collectionBuilder.initializeShardsReplicas(2, 0, 0, 0, clusterBuilder.getLiveNodeBuilders());
    clusterBuilder.addCollection(collectionBuilder);

    PlacementContext placementContext = clusterBuilder.buildPlacementContext();
    Cluster cluster = placementContext.getCluster();

    SolrCollection solrCollection = cluster.getCollection(collectionName);

    PlacementRequestImpl placementRequest =
        new PlacementRequestImpl(
            solrCollection,
            StreamSupport.stream(solrCollection.shards().spliterator(), false)
                .map(Shard::getShardName)
                .collect(Collectors.toSet()),
            cluster.getLiveNodes(),
            2,
            2,
            2);

    PlacementPlan pp = plugin.computePlacement(placementRequest, placementContext);
    // 2 shards, 6 replicas
    assertEquals(12, pp.getReplicaPlacements().size());
    // shard -> AZ -> replica count
    Map<Replica.ReplicaType, Map<String, Map<String, AtomicInteger>>> replicas = new HashMap<>();
    AttributeValues attributeValues = placementContext.getAttributeFetcher().fetchAttributes();
    for (ReplicaPlacement rp : pp.getReplicaPlacements()) {
      Optional<String> azOptional =
          attributeValues.getSystemProperty(
              rp.getNode(), AffinityPlacementConfig.AVAILABILITY_ZONE_SYSPROP);
      if (!azOptional.isPresent()) {
        fail("missing AZ sysprop for node " + rp.getNode());
      }
      String az = azOptional.get();
      replicas
          .computeIfAbsent(rp.getReplicaType(), type -> new HashMap<>())
          .computeIfAbsent(rp.getShardName(), shard -> new HashMap<>())
          .computeIfAbsent(az, zone -> new AtomicInteger())
          .incrementAndGet();
    }
    replicas.forEach(
        (type, perTypeReplicas) -> {
          perTypeReplicas.forEach(
              (shard, azCounts) -> {
                assertEquals("number of AZs", 2, azCounts.size());
                azCounts.forEach(
                    (az, count) -> {
                      assertTrue(
                          "too few replicas shard=" + shard + ", type=" + type + ", az=" + az,
                          count.get() >= 1);
                    });
              });
        });
  }

  @Test
  public void testReplicaType() throws Exception {
    String collectionName = "replicaTypeCollection";
    int NUM_NODES = 6;
    Builders.ClusterBuilder clusterBuilder =
        Builders.newClusterBuilder().initializeLiveNodes(NUM_NODES);
    for (int i = 0; i < NUM_NODES; i++) {
      Builders.NodeBuilder nodeBuilder = clusterBuilder.getLiveNodeBuilders().get(i);
      nodeBuilder.setCoreCount(0);
      nodeBuilder.setFreeDiskGB(100.0);
      if (i < NUM_NODES / 3 * 2) {
        nodeBuilder.setSysprop(AffinityPlacementConfig.REPLICA_TYPE_SYSPROP, "Nrt, TlOg");
        nodeBuilder.setSysprop("group", "one");
      } else {
        nodeBuilder.setSysprop(AffinityPlacementConfig.REPLICA_TYPE_SYSPROP, "Pull,foobar");
        nodeBuilder.setSysprop("group", "two");
      }
    }

    Builders.CollectionBuilder collectionBuilder = Builders.newCollectionBuilder(collectionName);
    collectionBuilder.initializeShardsReplicas(2, 0, 0, 0, clusterBuilder.getLiveNodeBuilders());
    clusterBuilder.addCollection(collectionBuilder);

    PlacementContext placementContext = clusterBuilder.buildPlacementContext();
    Cluster cluster = placementContext.getCluster();

    SolrCollection solrCollection = cluster.getCollection(collectionName);

    PlacementRequestImpl placementRequest =
        new PlacementRequestImpl(
            solrCollection,
            StreamSupport.stream(solrCollection.shards().spliterator(), false)
                .map(Shard::getShardName)
                .collect(Collectors.toSet()),
            cluster.getLiveNodes(),
            2,
            2,
            2);

    PlacementPlan pp = plugin.computePlacement(placementRequest, placementContext);
    // 2 shards, 6 replicas
    assertEquals(12, pp.getReplicaPlacements().size());
    // shard -> group -> replica count
    Map<Replica.ReplicaType, Map<String, Map<String, AtomicInteger>>> replicas = new HashMap<>();
    AttributeValues attributeValues = placementContext.getAttributeFetcher().fetchAttributes();
    for (ReplicaPlacement rp : pp.getReplicaPlacements()) {
      Optional<String> groupOptional = attributeValues.getSystemProperty(rp.getNode(), "group");
      if (!groupOptional.isPresent()) {
        fail("missing group sysprop for node " + rp.getNode());
      }
      String group = groupOptional.get();
      if (group.equals("one")) {
        assertTrue(
            "wrong replica type in group one",
            (rp.getReplicaType() == Replica.ReplicaType.NRT)
                || rp.getReplicaType() == Replica.ReplicaType.TLOG);
      } else {
        assertEquals(
            "wrong replica type in group two", Replica.ReplicaType.PULL, rp.getReplicaType());
      }
      replicas
          .computeIfAbsent(rp.getReplicaType(), type -> new HashMap<>())
          .computeIfAbsent(rp.getShardName(), shard -> new HashMap<>())
          .computeIfAbsent(group, g -> new AtomicInteger())
          .incrementAndGet();
    }
    replicas.forEach(
        (type, perTypeReplicas) -> {
          perTypeReplicas.forEach(
              (shard, groupCounts) -> {
                assertEquals("number of groups", 1, groupCounts.size());
                groupCounts.forEach(
                    (group, count) -> {
                      assertTrue(
                          "too few replicas shard=" + shard + ", type=" + type + ", group=" + group,
                          count.get() >= 1);
                    });
              });
        });
  }

  @Test
  public void testFreeDiskConstraints() throws Exception {
    String collectionName = "freeDiskCollection";
    int NUM_NODES = 3;
    Builders.ClusterBuilder clusterBuilder =
        Builders.newClusterBuilder().initializeLiveNodes(NUM_NODES);
    Node smallNode = null;
    for (int i = 0; i < NUM_NODES; i++) {
      Builders.NodeBuilder nodeBuilder = clusterBuilder.getLiveNodeBuilders().get(i);
      nodeBuilder.setCoreCount(0);
      if (i == 0) {
        // default minimalFreeDiskGB == 20
        nodeBuilder.setFreeDiskGB(1.0);
        smallNode = nodeBuilder.build();
      } else {
        nodeBuilder.setFreeDiskGB(100.0);
      }
    }

    Builders.CollectionBuilder collectionBuilder = Builders.newCollectionBuilder(collectionName);
    collectionBuilder.initializeShardsReplicas(2, 0, 0, 0, clusterBuilder.getLiveNodeBuilders());
    clusterBuilder.addCollection(collectionBuilder);

    PlacementContext placementContext = clusterBuilder.buildPlacementContext();
    Cluster cluster = placementContext.getCluster();

    SolrCollection solrCollection = cluster.getCollection(collectionName);

    PlacementRequestImpl placementRequest =
        new PlacementRequestImpl(
            solrCollection,
            StreamSupport.stream(solrCollection.shards().spliterator(), false)
                .map(Shard::getShardName)
                .collect(Collectors.toSet()),
            cluster.getLiveNodes(),
            1,
            0,
            1);

    PlacementPlan pp = plugin.computePlacement(placementRequest, placementContext);
    assertEquals(4, pp.getReplicaPlacements().size());
    for (ReplicaPlacement rp : pp.getReplicaPlacements()) {
      assertNotEquals("should not put any replicas on " + smallNode, rp.getNode(), smallNode);
    }
  }

  @Test
  public void testWithCollectionPlacement() throws Exception {
    AffinityPlacementConfig config =
        new AffinityPlacementConfig(
            MINIMAL_FREE_DISK_GB,
            PRIORITIZED_FREE_DISK_GB,
            Map.of(primaryCollectionName, secondaryCollectionName),
            Map.of());
    configurePlugin(config);

    int NUM_NODES = 3;
    Builders.ClusterBuilder clusterBuilder =
        Builders.newClusterBuilder().initializeLiveNodes(NUM_NODES);
    Builders.CollectionBuilder collectionBuilder =
        Builders.newCollectionBuilder(secondaryCollectionName);
    collectionBuilder.initializeShardsReplicas(1, 2, 0, 0, clusterBuilder.getLiveNodeBuilders());
    clusterBuilder.addCollection(collectionBuilder);

    collectionBuilder = Builders.newCollectionBuilder(primaryCollectionName);
    collectionBuilder.initializeShardsReplicas(0, 0, 0, 0, clusterBuilder.getLiveNodeBuilders());
    clusterBuilder.addCollection(collectionBuilder);

    PlacementContext placementContext = clusterBuilder.buildPlacementContext();
    Cluster cluster = placementContext.getCluster();

    SolrCollection secondaryCollection = cluster.getCollection(secondaryCollectionName);
    SolrCollection primaryCollection = cluster.getCollection(primaryCollectionName);

    Set<Node> secondaryNodes = new HashSet<>();
    secondaryCollection
        .shards()
        .forEach(s -> s.replicas().forEach(r -> secondaryNodes.add(r.getNode())));

    PlacementRequestImpl placementRequest =
        new PlacementRequestImpl(
            primaryCollection, Set.of("shard1", "shard2"), cluster.getLiveNodes(), 1, 0, 0);

    PlacementPlan pp = plugin.computePlacement(placementRequest, placementContext);
    assertEquals(2, pp.getReplicaPlacements().size());
    // verify that all placements are on nodes with the secondary replica
    pp.getReplicaPlacements()
        .forEach(
            placement ->
                assertTrue(
                    "placement node " + placement.getNode() + " not in secondary=" + secondaryNodes,
                    secondaryNodes.contains(placement.getNode())));

    placementRequest =
        new PlacementRequestImpl(
            primaryCollection, Set.of("shard1"), cluster.getLiveNodes(), 3, 0, 0);
    try {
      pp = plugin.computePlacement(placementRequest, placementContext);
      fail("should generate 'Not enough eligible nodes' failure here");
    } catch (PlacementException pe) {
      assertTrue(pe.toString().contains("Not enough eligible nodes"));
    }
  }

  @Test
  public void testWithCollectionModificationRejected() throws Exception {
    AffinityPlacementConfig config =
        new AffinityPlacementConfig(
            MINIMAL_FREE_DISK_GB,
            PRIORITIZED_FREE_DISK_GB,
            Map.of(primaryCollectionName, secondaryCollectionName),
            Map.of());
    configurePlugin(config);

    int NUM_NODES = 2;
    Builders.ClusterBuilder clusterBuilder =
        Builders.newClusterBuilder().initializeLiveNodes(NUM_NODES);
    Builders.CollectionBuilder collectionBuilder =
        Builders.newCollectionBuilder(secondaryCollectionName);
    collectionBuilder.initializeShardsReplicas(1, 4, 0, 0, clusterBuilder.getLiveNodeBuilders());
    clusterBuilder.addCollection(collectionBuilder);

    collectionBuilder = Builders.newCollectionBuilder(primaryCollectionName);
    collectionBuilder.initializeShardsReplicas(2, 2, 0, 0, clusterBuilder.getLiveNodeBuilders());
    clusterBuilder.addCollection(collectionBuilder);

    PlacementContext placementContext = clusterBuilder.buildPlacementContext();
    Cluster cluster = placementContext.getCluster();

    SolrCollection secondaryCollection = cluster.getCollection(secondaryCollectionName);
    SolrCollection primaryCollection = cluster.getCollection(primaryCollectionName);

    Node node = cluster.getLiveNodes().iterator().next();
    Set<Replica> secondaryReplicas = new HashSet<>();
    secondaryCollection
        .shards()
        .forEach(
            shard ->
                shard
                    .replicas()
                    .forEach(
                        replica -> {
                          if (secondaryReplicas.size() < 1 && replica.getNode().equals(node)) {
                            secondaryReplicas.add(replica);
                          }
                        }));

    DeleteReplicasRequest deleteReplicasRequest =
        ModificationRequestImpl.createDeleteReplicasRequest(secondaryCollection, secondaryReplicas);
    try {
      plugin.verifyAllowedModification(deleteReplicasRequest, placementContext);
    } catch (PlacementException pe) {
      fail("should have succeeded: " + pe);
    }

    secondaryCollection
        .shards()
        .forEach(
            shard ->
                shard
                    .replicas()
                    .forEach(
                        replica -> {
                          if (secondaryReplicas.size() < 2 && replica.getNode().equals(node)) {
                            secondaryReplicas.add(replica);
                          }
                        }));

    deleteReplicasRequest =
        ModificationRequestImpl.createDeleteReplicasRequest(secondaryCollection, secondaryReplicas);
    try {
      plugin.verifyAllowedModification(deleteReplicasRequest, placementContext);
      fail("should have failed: " + deleteReplicasRequest);
    } catch (PlacementException pe) {
    }
  }

  @Test
  public void testNodeType() throws Exception {
    Builders.ClusterBuilder clusterBuilder = Builders.newClusterBuilder().initializeLiveNodes(9);
    List<Builders.NodeBuilder> nodeBuilders = clusterBuilder.getLiveNodeBuilders();
    for (int i = 0; i < 9; i++) {
      nodeBuilders.get(i).setSysprop(AffinityPlacementConfig.NODE_TYPE_SYSPROP, "type_" + (i % 3));
    }

    String collectionName = "nodeTypeCollection";
    Builders.CollectionBuilder collectionBuilder = Builders.newCollectionBuilder(collectionName);
    collectionBuilder.initializeShardsReplicas(1, 0, 0, 0, clusterBuilder.getLiveNodeBuilders());

    // test single node type in collection
    AffinityPlacementConfig config =
        new AffinityPlacementConfig(
            MINIMAL_FREE_DISK_GB,
            PRIORITIZED_FREE_DISK_GB,
            Map.of(),
            Map.of(collectionName, "type_0"));
    configurePlugin(config);

    clusterBuilder.addCollection(collectionBuilder);

    PlacementContext placementContext = clusterBuilder.buildPlacementContext();
    Map<String, Set<String>> nodeNamesByType = new HashMap<>();
    AttributeValues attributeValues =
        placementContext
            .getAttributeFetcher()
            .requestNodeSystemProperty(AffinityPlacementConfig.NODE_TYPE_SYSPROP)
            .fetchAttributes();
    placementContext
        .getCluster()
        .getLiveNodes()
        .forEach(
            n ->
                nodeNamesByType
                    .computeIfAbsent(
                        attributeValues
                            .getSystemProperty(n, AffinityPlacementConfig.NODE_TYPE_SYSPROP)
                            .get(),
                        type -> new HashSet<>())
                    .add(n.getName()));
    SolrCollection collection = placementContext.getCluster().getCollection(collectionName);
    PlacementRequestImpl placementRequest =
        new PlacementRequestImpl(
            collection, Set.of("shard1"), placementContext.getCluster().getLiveNodes(), 3, 0, 0);

    PlacementPlan pp = plugin.computePlacement(placementRequest, placementContext);
    assertEquals("expected 3 placements: " + pp, 3, pp.getReplicaPlacements().size());
    Set<String> type0nodes = nodeNamesByType.get("type_0");
    Set<String> type1nodes = nodeNamesByType.get("type_1");
    // Set<String> type2nodes = nodeNamesByType.get("type_2");

    for (ReplicaPlacement p : pp.getReplicaPlacements()) {
      assertTrue(type0nodes.contains(p.getNode().getName()));
    }

    // test 2 node types in collection
    config =
        new AffinityPlacementConfig(
            MINIMAL_FREE_DISK_GB,
            PRIORITIZED_FREE_DISK_GB,
            Map.of(),
            Map.of(collectionName, "type_0,type_1"));
    configurePlugin(config);

    placementContext = clusterBuilder.buildPlacementContext();
    collection = placementContext.getCluster().getCollection(collectionName);
    placementRequest =
        new PlacementRequestImpl(
            collection, Set.of("shard1"), placementContext.getCluster().getLiveNodes(), 6, 0, 0);

    pp = plugin.computePlacement(placementRequest, placementContext);
    assertEquals("expected 6 placements: " + pp, 6, pp.getReplicaPlacements().size());
    for (ReplicaPlacement p : pp.getReplicaPlacements()) {
      assertTrue(
          type0nodes.contains(p.getNode().getName()) || type1nodes.contains(p.getNode().getName()));
    }

    // test 2 node types in nodes
    for (int i = 0; i < 9; i++) {
      if (i < 3) {
        nodeBuilders.get(i).setSysprop(AffinityPlacementConfig.NODE_TYPE_SYSPROP, "type_0,type_1");
      } else if (i < 6) {
        nodeBuilders.get(i).setSysprop(AffinityPlacementConfig.NODE_TYPE_SYSPROP, "type_1,type_2");
      } else {
        nodeBuilders.get(i).setSysprop(AffinityPlacementConfig.NODE_TYPE_SYSPROP, "type_2");
      }
    }

    placementContext = clusterBuilder.buildPlacementContext();
    collection = placementContext.getCluster().getCollection(collectionName);
    placementRequest =
        new PlacementRequestImpl(
            collection, Set.of("shard1"), placementContext.getCluster().getLiveNodes(), 6, 0, 0);
    pp = plugin.computePlacement(placementRequest, placementContext);
    assertEquals("expected 6 placements: " + pp, 6, pp.getReplicaPlacements().size());
    nodeNamesByType.clear();
    AttributeValues attributeValues2 =
        placementContext
            .getAttributeFetcher()
            .requestNodeSystemProperty(AffinityPlacementConfig.NODE_TYPE_SYSPROP)
            .fetchAttributes();
    placementContext
        .getCluster()
        .getLiveNodes()
        .forEach(
            n -> {
              String nodeTypesStr =
                  attributeValues2
                      .getSystemProperty(n, AffinityPlacementConfig.NODE_TYPE_SYSPROP)
                      .get();
              for (String nodeType : StrUtils.splitSmart(nodeTypesStr, ',')) {
                nodeNamesByType.computeIfAbsent(nodeType, type -> new HashSet<>()).add(n.getName());
              }
            });
    type0nodes = nodeNamesByType.get("type_0");
    type1nodes = nodeNamesByType.get("type_1");

    for (ReplicaPlacement p : pp.getReplicaPlacements()) {
      assertTrue(
          type0nodes.contains(p.getNode().getName()) || type1nodes.contains(p.getNode().getName()));
    }
  }

  @Test
  public void testScalability() throws Exception {
    // for non-nightly we scale a bit, but retain test speed - for nightly test speed can be 2+
    // minutes

    int numShards = TEST_NIGHTLY ? 100 : 10;
    int nrtReplicas = TEST_NIGHTLY ? 40 : 4;
    int tlogReplicas = TEST_NIGHTLY ? 40 : 4;
    int pullReplicas = TEST_NIGHTLY ? 20 : 2;

    log.info("==== numNodes ====");
    runTestScalability(1000, numShards, nrtReplicas, tlogReplicas, pullReplicas, false);
    runTestScalability(2000, numShards, nrtReplicas, tlogReplicas, pullReplicas, false);
    runTestScalability(5000, numShards, nrtReplicas, tlogReplicas, pullReplicas, false);
    runTestScalability(10000, numShards, nrtReplicas, tlogReplicas, pullReplicas, false);
    runTestScalability(20000, numShards, nrtReplicas, tlogReplicas, pullReplicas, false);

    log.info("==== numShards ====");
    int numNodes = TEST_NIGHTLY ? 5000 : 500;
    runTestScalability(numNodes, 100, nrtReplicas, tlogReplicas, pullReplicas, false);
    runTestScalability(numNodes, 200, nrtReplicas, tlogReplicas, pullReplicas, false);
    runTestScalability(numNodes, 500, nrtReplicas, tlogReplicas, pullReplicas, false);
    if (TEST_NIGHTLY) {
      runTestScalability(numNodes, 1000, nrtReplicas, tlogReplicas, pullReplicas, false);
      runTestScalability(numNodes, 2000, nrtReplicas, tlogReplicas, pullReplicas, false);
    }

    log.info("==== numReplicas ====");
    runTestScalability(numNodes, numShards, TEST_NIGHTLY ? 100 : 10, 0, 0, false);
    runTestScalability(numNodes, numShards, TEST_NIGHTLY ? 200 : 20, 0, 0, false);
    runTestScalability(numNodes, numShards, TEST_NIGHTLY ? 500 : 50, 0, 0, false);
    runTestScalability(numNodes, numShards, TEST_NIGHTLY ? 1000 : 30, 0, 0, false);
    runTestScalability(numNodes, numShards, TEST_NIGHTLY ? 2000 : 50, 0, 0, false);

    log.info("==== spread domains ====");
    runTestScalability(numNodes, numShards, nrtReplicas, tlogReplicas, pullReplicas, false);
    runTestScalability(numNodes, numShards, nrtReplicas, tlogReplicas, pullReplicas, true);
  }

  private void runTestScalability(
      int numNodes,
      int numShards,
      int nrtReplicas,
      int tlogReplicas,
      int pullReplicas,
      boolean useSpreadDomains)
      throws Exception {
    String collectionName = "scaleCollection";

    if (useSpreadDomains) {
      defaultConfig.spreadAcrossDomains = true;
      configurePlugin(defaultConfig);
    } else {
      defaultConfig.spreadAcrossDomains = false;
      configurePlugin(defaultConfig);
    }

    int numSpreadDomains = 5;

    Builders.ClusterBuilder clusterBuilder =
        Builders.newClusterBuilder().initializeLiveNodes(numNodes);
    List<Builders.NodeBuilder> nodeBuilders = clusterBuilder.getLiveNodeBuilders();
    for (int i = 0; i < numNodes; i++) {
      nodeBuilders.get(i).setCoreCount(0).setFreeDiskGB((double) numNodes);
      nodeBuilders
          .get(i)
          .setSysprop(
              AffinityPlacementConfig.SPREAD_DOMAIN_SYSPROP, String.valueOf(i % numSpreadDomains));
    }

    Builders.CollectionBuilder collectionBuilder = Builders.newCollectionBuilder(collectionName);
    collectionBuilder.initializeShardsReplicas(numShards, 0, 0, 0, List.of());

    PlacementContext placementContext = clusterBuilder.buildPlacementContext();
    SolrCollection solrCollection = collectionBuilder.build();
    List<Node> liveNodes = clusterBuilder.buildLiveNodes();
    Set<Node> setNodes = new HashSet<>(liveNodes);
    assertEquals(setNodes.size(), liveNodes.size());

    // Place replicas for all the shards of the (newly created since it has no replicas yet)
    // collection
    PlacementRequestImpl placementRequest =
        new PlacementRequestImpl(
            solrCollection,
            solrCollection.getShardNames(),
            new HashSet<>(liveNodes),
            nrtReplicas,
            tlogReplicas,
            pullReplicas);

    long start = System.nanoTime();
    PlacementPlan pp = plugin.computePlacement(placementRequest, placementContext);
    long end = System.nanoTime();

    final int REPLICAS_PER_SHARD = nrtReplicas + tlogReplicas + pullReplicas;
    final int TOTAL_REPLICAS = numShards * REPLICAS_PER_SHARD;

    log.info(
        "ComputePlacement: {} nodes, {} shards, {} total replicas, spread-domains={}, elapsed time {} ms.",
        numNodes,
        numShards,
        TOTAL_REPLICAS,
        useSpreadDomains,
        TimeUnit.NANOSECONDS.toMillis(end - start)); // nowarn
    assertEquals(
        "incorrect number of calculated placements",
        TOTAL_REPLICAS,
        pp.getReplicaPlacements().size());
    // check that replicas are correctly placed
    Map<Node, AtomicInteger> replicasPerNode = new HashMap<>();
    Map<Node, Set<String>> shardsPerNode = new HashMap<>();
    Map<String, AtomicInteger> replicasPerShard = new HashMap<>();
    Map<Replica.ReplicaType, AtomicInteger> replicasByType = new HashMap<>();
    for (ReplicaPlacement placement : pp.getReplicaPlacements()) {
      replicasPerNode
          .computeIfAbsent(placement.getNode(), n -> new AtomicInteger())
          .incrementAndGet();
      shardsPerNode
          .computeIfAbsent(placement.getNode(), n -> new HashSet<>())
          .add(placement.getShardName());
      replicasByType
          .computeIfAbsent(placement.getReplicaType(), t -> new AtomicInteger())
          .incrementAndGet();
      replicasPerShard
          .computeIfAbsent(placement.getShardName(), s -> new AtomicInteger())
          .incrementAndGet();
    }
    int perNode = TOTAL_REPLICAS > numNodes ? TOTAL_REPLICAS / numNodes : 1;
    replicasPerNode.forEach(
        (node, count) -> {
          assertEquals(
              "Wrong number of replicas for node: " + node.getName(), perNode, count.get());
        });
    shardsPerNode.forEach(
        (node, names) -> {
          assertEquals("Wrong number of shards for node: " + node.getName(), perNode, names.size());
        });

    replicasPerShard.forEach(
        (shard, count) -> {
          assertEquals(REPLICAS_PER_SHARD, count.get());
        });
  }

  @Test
  public void testAntiAffinityIsSoft() throws Exception {
    defaultConfig.spreadAcrossDomains = true;
    configurePlugin(defaultConfig);
    String collectionName = "basicCollection";

    Builders.ClusterBuilder clusterBuilder = Builders.newClusterBuilder().initializeLiveNodes(2);
    List<Builders.NodeBuilder> nodeBuilders = clusterBuilder.getLiveNodeBuilders();
    // Anti-affinity can't be achieved, since all nodes in the cluster have the same value
    nodeBuilders
        .get(0)
        .setCoreCount(1)
        .setFreeDiskGB((double) (PRIORITIZED_FREE_DISK_GB + 1))
        .setSysprop(AffinityPlacementConfig.SPREAD_DOMAIN_SYSPROP, "A");
    nodeBuilders
        .get(1)
        .setCoreCount(2)
        .setFreeDiskGB((double) (PRIORITIZED_FREE_DISK_GB + 1))
        .setSysprop(AffinityPlacementConfig.SPREAD_DOMAIN_SYSPROP, "A");

    Builders.CollectionBuilder collectionBuilder = Builders.newCollectionBuilder(collectionName);
    collectionBuilder.initializeShardsReplicas(1, 0, 0, 0, List.of());

    PlacementContext placementContext = clusterBuilder.buildPlacementContext();

    SolrCollection solrCollection = collectionBuilder.build();
    List<Node> liveNodes = clusterBuilder.buildLiveNodes();

    {
      // Place a new replica for the (only) existing shard of the collection
      PlacementRequestImpl placementRequest =
          new PlacementRequestImpl(
              solrCollection,
              Set.of(solrCollection.shards().iterator().next().getShardName()),
              new HashSet<>(liveNodes),
              1,
              0,
              0);

      PlacementPlan pp = plugin.computePlacement(placementRequest, placementContext);

      assertEquals(1, pp.getReplicaPlacements().size());
      ReplicaPlacement rp = pp.getReplicaPlacements().iterator().next();
      assertEquals(liveNodes.get(0), rp.getNode());
    }
    {
      // Place a new replica for the (only) existing shard of the collection
      PlacementRequestImpl placementRequest =
          new PlacementRequestImpl(
              solrCollection,
              Set.of(solrCollection.shards().iterator().next().getShardName()),
              new HashSet<>(liveNodes),
              2,
              0,
              0);

      PlacementPlan pp = plugin.computePlacement(placementRequest, placementContext);

      assertEquals(2, pp.getReplicaPlacements().size());
      assertEquals(
          Set.of(liveNodes.get(0), liveNodes.get(1)),
          pp.getReplicaPlacements().stream()
              .map(ReplicaPlacement::getNode)
              .collect(Collectors.toSet()));
    }
  }

  @Test
  public void testSpreadDomainsWithExistingCollection() throws Exception {
    testSpreadDomains(true);
  }

  @Test
  public void testSpreadDomainsWithEmptyCluster() throws Exception {
    testSpreadDomains(false);
  }

  private void testSpreadDomains(boolean hasExistingCollection) throws Exception {
    defaultConfig.spreadAcrossDomains = true;
    configurePlugin(defaultConfig);
    String collectionName = "basicCollection";

    Builders.ClusterBuilder clusterBuilder = Builders.newClusterBuilder().initializeLiveNodes(3);
    List<Builders.NodeBuilder> nodeBuilders = clusterBuilder.getLiveNodeBuilders();
    nodeBuilders
        .get(0)
        .setCoreCount(1)
        .setFreeDiskGB((double) (PRIORITIZED_FREE_DISK_GB + 1))
        .setSysprop(AffinityPlacementConfig.SPREAD_DOMAIN_SYSPROP, "A");
    nodeBuilders
        .get(1)
        .setCoreCount(2)
        .setFreeDiskGB((double) (PRIORITIZED_FREE_DISK_GB + 1))
        .setSysprop(AffinityPlacementConfig.SPREAD_DOMAIN_SYSPROP, "A");
    nodeBuilders
        .get(2)
        .setCoreCount(3)
        .setFreeDiskGB((double) (PRIORITIZED_FREE_DISK_GB + 1))
        .setSysprop(AffinityPlacementConfig.SPREAD_DOMAIN_SYSPROP, "B");

    Builders.CollectionBuilder collectionBuilder = Builders.newCollectionBuilder(collectionName);

    if (hasExistingCollection) {
      // Existing collection has replicas for its shards and is visible in the cluster state
      collectionBuilder.initializeShardsReplicas(1, 1, 0, 0, nodeBuilders);
      clusterBuilder.addCollection(collectionBuilder);
    } else {
      // New collection to create has the shards defined but no replicas and is not present in
      // cluster state
      collectionBuilder.initializeShardsReplicas(1, 0, 0, 0, List.of());
    }

    PlacementContext placementContext = clusterBuilder.buildPlacementContext();

    SolrCollection solrCollection = collectionBuilder.build();
    List<Node> liveNodes = clusterBuilder.buildLiveNodes();

    {
      // Place a new replica for the (only) existing shard of the collection
      PlacementRequestImpl placementRequest =
          new PlacementRequestImpl(
              solrCollection,
              Set.of(solrCollection.shards().iterator().next().getShardName()),
              new HashSet<>(liveNodes),
              1,
              0,
              0);

      PlacementPlan pp = plugin.computePlacement(placementRequest, placementContext);

      assertEquals(1, pp.getReplicaPlacements().size());
      ReplicaPlacement rp = pp.getReplicaPlacements().iterator().next();
      assertEquals(hasExistingCollection ? liveNodes.get(2) : liveNodes.get(0), rp.getNode());
    }
    {
      // Place a new replica for the (only) existing shard of the collection
      PlacementRequestImpl placementRequest =
          new PlacementRequestImpl(
              solrCollection,
              Set.of(solrCollection.shards().iterator().next().getShardName()),
              new HashSet<>(liveNodes),
              2,
              0,
              0);

      PlacementPlan pp = plugin.computePlacement(placementRequest, placementContext);

      assertEquals(2, pp.getReplicaPlacements().size());
      assertEquals(
          hasExistingCollection
              ? Set.of(liveNodes.get(1), liveNodes.get(2))
              : Set.of(liveNodes.get(0), liveNodes.get(2)),
          pp.getReplicaPlacements().stream()
              .map(ReplicaPlacement::getNode)
              .collect(Collectors.toSet()));
    }
  }

  @Test
  public void testSpreadDomainsWithDownNode() throws Exception {
    defaultConfig.spreadAcrossDomains = true;
    defaultConfig.maxReplicasPerShardInDomain = -1;
    configurePlugin(defaultConfig);
    String collectionName = "basicCollection";

    Builders.ClusterBuilder clusterBuilder = Builders.newClusterBuilder().initializeLiveNodes(3);
    List<Builders.NodeBuilder> nodeBuilders = clusterBuilder.getLiveNodeBuilders();
    nodeBuilders.get(0).setSysprop(AffinityPlacementConfig.SPREAD_DOMAIN_SYSPROP, "A");
    nodeBuilders.get(1).setSysprop(AffinityPlacementConfig.SPREAD_DOMAIN_SYSPROP, "B");
    nodeBuilders.get(2).setSysprop(AffinityPlacementConfig.SPREAD_DOMAIN_SYSPROP, "A");

    Builders.CollectionBuilder collectionBuilder = Builders.newCollectionBuilder(collectionName);
    collectionBuilder.initializeShardsReplicas(1, 2, 0, 0, nodeBuilders);
    clusterBuilder.addCollection(collectionBuilder);
    clusterBuilder.getLiveNodeBuilders().remove(0);

    PlacementContext placementContext = clusterBuilder.buildPlacementContext();
    SolrCollection solrCollection = collectionBuilder.build();
    List<Node> liveNodes = clusterBuilder.buildLiveNodes();

    {
      // Place a new replica for the (only) existing shard of the collection
      PlacementRequestImpl placementRequest =
          new PlacementRequestImpl(
              solrCollection,
              Set.of(solrCollection.shards().iterator().next().getShardName()),
              new HashSet<>(liveNodes),
              1,
              0,
              0);

      PlacementPlan pp = plugin.computePlacement(placementRequest, placementContext);

      assertEquals(1, pp.getReplicaPlacements().size());
      ReplicaPlacement rp = pp.getReplicaPlacements().iterator().next();
      assertEquals(liveNodes.get(1), rp.getNode());
    }
  }

  /** Tests replica balancing across all nodes in a cluster */
  @Test
  public void testBalancingBareMetrics() throws Exception {
    // Cluster nodes and their attributes
    Builders.ClusterBuilder clusterBuilder = Builders.newClusterBuilder().initializeLiveNodes(5);
    List<Builders.NodeBuilder> nodeBuilders = clusterBuilder.getLiveNodeBuilders();

    // The collection already exists with shards and replicas
    Builders.CollectionBuilder collectionBuilder = Builders.newCollectionBuilder("a");
    // Note that the collection as defined below is in a state that would NOT be returned by the
    // placement plugin: shard 1 has two replicas on node 0. The plugin should still be able to
    // place additional replicas as long as they don't break the rules.
    List<List<String>> shardsReplicas =
        List.of(
            List.of("NRT 0", "TLOG 0", "NRT 2"), // shard 1
            List.of("NRT 1", "NRT 4", "TLOG 3")); // shard 2
    collectionBuilder.customCollectionSetup(shardsReplicas, nodeBuilders);
    clusterBuilder.addCollection(collectionBuilder);

    // Add another collection
    collectionBuilder = Builders.newCollectionBuilder("b");
    shardsReplicas =
        List.of(
            List.of("NRT 1", "TLOG 0", "NRT 3"), // shard 1
            List.of("NRT 1", "NRT 3", "TLOG 0")); // shard 2
    collectionBuilder.customCollectionSetup(shardsReplicas, nodeBuilders);
    clusterBuilder.addCollection(collectionBuilder);

    BalanceRequestImpl balanceRequest =
        new BalanceRequestImpl(new HashSet<>(clusterBuilder.buildLiveNodes()));
    BalancePlan balancePlan =
        plugin.computeBalancing(balanceRequest, clusterBuilder.buildPlacementContext());

    // Each expected placement is represented as a string "col shard replica-type fromNode ->
    // toNode"
    Set<String> expectedPlacements = Set.of("b 1 TLOG 0 -> 2", "b 1 NRT 3 -> 4");
    verifyBalancing(
        expectedPlacements,
        balancePlan,
        collectionBuilder.getShardBuilders(),
        clusterBuilder.buildLiveNodes());
  }

  /** Tests replica balancing across all nodes in a cluster */
  @Test
  public void testBalancingExistingMetrics() throws Exception {
    // Cluster nodes and their attributes
    Builders.ClusterBuilder clusterBuilder = Builders.newClusterBuilder().initializeLiveNodes(5);
    List<Builders.NodeBuilder> nodeBuilders = clusterBuilder.getLiveNodeBuilders();
    int coresOnNode = 10;
    for (Builders.NodeBuilder nodeBuilder : nodeBuilders) {
      nodeBuilder.setCoreCount(coresOnNode);
      coresOnNode += 10;
    }

    // The collection already exists with shards and replicas
    Builders.CollectionBuilder collectionBuilder = Builders.newCollectionBuilder("a");
    // Note that the collection as defined below is in a state that would NOT be returned by the
    // placement plugin: shard 1 has two replicas on node 0. The plugin should still be able to
    // place additional replicas as long as they don't break the rules.
    List<List<String>> shardsReplicas =
        List.of(
            List.of("NRT 0", "TLOG 0", "NRT 3"), // shard 1
            List.of("NRT 1", "NRT 3", "TLOG 2")); // shard 2
    collectionBuilder.customCollectionSetup(shardsReplicas, nodeBuilders);
    clusterBuilder.addCollection(collectionBuilder);

    BalanceRequestImpl balanceRequest =
        new BalanceRequestImpl(new HashSet<>(clusterBuilder.buildLiveNodes()));
    BalancePlan balancePlan =
        plugin.computeBalancing(balanceRequest, clusterBuilder.buildPlacementContext());

    // Each expected placement is represented as a string "col shard replica-type fromNode ->
    // toNode"
    Set<String> expectedPlacements = Set.of("a 1 NRT 3 -> 1", "a 2 NRT 3 -> 0");
    verifyBalancing(
        expectedPlacements,
        balancePlan,
        collectionBuilder.getShardBuilders(),
        clusterBuilder.buildLiveNodes());
  }

  /** Tests that balancing works across a subset of nodes */
  @Test
  public void testBalancingWithNodeSubset() throws Exception {
    // Cluster nodes and their attributes
    Builders.ClusterBuilder clusterBuilder = Builders.newClusterBuilder().initializeLiveNodes(5);
    List<Builders.NodeBuilder> nodeBuilders = clusterBuilder.getLiveNodeBuilders();
    int coresOnNode = 10;
    for (Builders.NodeBuilder nodeBuilder : nodeBuilders) {
      nodeBuilder.setCoreCount(coresOnNode);
      coresOnNode += 10;
    }

    // The collection already exists with shards and replicas
    Builders.CollectionBuilder collectionBuilder = Builders.newCollectionBuilder("a");
    // Note that the collection as defined below is in a state that would NOT be returned by the
    // placement plugin: shard 1 has two replicas on node 0. The plugin should still be able to
    // place additional replicas as long as they don't break the rules.
    List<List<String>> shardsReplicas =
        List.of(
            List.of("NRT 0", "TLOG 0", "NRT 3"), // shard 1
            List.of("NRT 1", "NRT 3", "TLOG 2")); // shard 2
    collectionBuilder.customCollectionSetup(shardsReplicas, nodeBuilders);
    clusterBuilder.addCollection(collectionBuilder);

    // Only balance over node 1 and 2
    List<Node> overNodes = clusterBuilder.buildLiveNodes();
    overNodes.remove(0);

    BalanceRequestImpl balanceRequest = new BalanceRequestImpl(new HashSet<>(overNodes));
    BalancePlan balancePlan =
        plugin.computeBalancing(balanceRequest, clusterBuilder.buildPlacementContext());

    // Each expected placement is represented as a string "col shard replica-type fromNode ->
    // toNode"
    Set<String> expectedPlacements = Set.of("a 1 NRT 3 -> 1");
    verifyBalancing(
        expectedPlacements,
        balancePlan,
        collectionBuilder.getShardBuilders(),
        clusterBuilder.buildLiveNodes());
  }

  /**
   * Tests balancing with multiple criteria: Replica type restricted nodes, Availability zones +
   * existing collection
   */
  @Test
  public void testBalancingMultiCriteria() throws Exception {
    String collectionName = "a";

    // Note node numbering is in purpose not following AZ structure
    final int AZ1_NRT_LOWCORES = 0;
    final int AZ1_NRT_HIGHCORES = 3;
    final int AZ1_TLOGPULL_LOWFREEDISK = 5;

    final int AZ2_NRT_MEDCORES = 2;
    final int AZ2_NRT_HIGHCORES = 1;
    final int AZ2_TLOGPULL = 7;

    final int AZ3_NRT_LOWCORES = 4;
    final int AZ3_NRT_HIGHCORES = 6;
    final int AZ3_TLOGPULL = 8;

    final String AZ1 = "AZ1";
    final String AZ2 = "AZ2";
    final String AZ3 = "AZ3";

    final int LOW_CORES = 10;
    final int MED_CORES = 50;
    final int HIGH_CORES = 100;

    final String TLOG_PULL_REPLICA_TYPE = "TLOG, PULL";
    final String NRT_REPLICA_TYPE = "Nrt";

    // Cluster nodes and their attributes.
    // 3 AZ's with three nodes each, 2 of which can only take NRT, one that can take TLOG or PULL
    // One of the NRT has fewer cores than the other
    // The TLOG/PULL replica on AZ1 doesn't have much free disk space
    Builders.ClusterBuilder clusterBuilder = Builders.newClusterBuilder().initializeLiveNodes(9);
    List<Builders.NodeBuilder> nodeBuilders = clusterBuilder.getLiveNodeBuilders();
    for (int i = 0; i < 9; i++) {
      final String az;
      final int numcores;
      final double freedisk;
      final String acceptedReplicaType;

      if (i == AZ1_NRT_LOWCORES || i == AZ1_NRT_HIGHCORES || i == AZ1_TLOGPULL_LOWFREEDISK) {
        az = AZ1;
      } else if (i == AZ2_NRT_HIGHCORES || i == AZ2_NRT_MEDCORES || i == AZ2_TLOGPULL) {
        az = AZ2;
      } else {
        az = AZ3;
      }

      if (i == AZ1_NRT_LOWCORES || i == AZ3_NRT_LOWCORES) {
        numcores = LOW_CORES;
      } else if (i == AZ2_NRT_MEDCORES) {
        numcores = MED_CORES;
      } else {
        numcores = HIGH_CORES;
      }

      if (i == AZ1_TLOGPULL_LOWFREEDISK) {
        freedisk = PRIORITIZED_FREE_DISK_GB - 10;
      } else {
        freedisk = PRIORITIZED_FREE_DISK_GB + 10;
      }

      if (i == AZ1_TLOGPULL_LOWFREEDISK || i == AZ2_TLOGPULL || i == AZ3_TLOGPULL) {
        acceptedReplicaType = TLOG_PULL_REPLICA_TYPE;
      } else {
        acceptedReplicaType = NRT_REPLICA_TYPE;
      }

      nodeBuilders
          .get(i)
          .setSysprop(AffinityPlacementConfig.AVAILABILITY_ZONE_SYSPROP, az)
          .setSysprop(AffinityPlacementConfig.REPLICA_TYPE_SYSPROP, acceptedReplicaType)
          .setCoreCount(numcores)
          .setFreeDiskGB(freedisk);
    }

    // The collection already exists with shards and replicas.
    Builders.CollectionBuilder collectionBuilder = Builders.newCollectionBuilder(collectionName);
    List<List<String>> shardsReplicas =
        List.of(
            List.of(
                "NRT " + AZ1_NRT_HIGHCORES,
                "TLOG " + AZ3_TLOGPULL,
                "NRT " + AZ3_NRT_HIGHCORES,
                "NRT " + AZ3_NRT_LOWCORES,
                "TLOG " + AZ2_TLOGPULL), // shard 1
            List.of(
                "TLOG " + AZ2_TLOGPULL,
                "NRT " + AZ2_NRT_HIGHCORES,
                "NRT " + AZ3_NRT_LOWCORES,
                "TLOG " + AZ3_TLOGPULL)); // shard 2
    collectionBuilder.customCollectionSetup(shardsReplicas, nodeBuilders);
    clusterBuilder.addCollection(collectionBuilder);

    List<Node> liveNodes = clusterBuilder.buildLiveNodes();

    BalanceRequestImpl balanceRequest = new BalanceRequestImpl(new HashSet<>(liveNodes));
    BalancePlan bp =
        plugin.computeBalancing(balanceRequest, clusterBuilder.buildPlacementContext());
    Set<String> expectedMovements =
        Set.of(
            "a 2 NRT " + AZ2_NRT_HIGHCORES + " -> " + AZ1_NRT_LOWCORES,
            "a 1 NRT " + AZ3_NRT_HIGHCORES + " -> " + AZ1_NRT_LOWCORES,
            "a 1 NRT " + AZ1_NRT_HIGHCORES + " -> " + AZ2_NRT_MEDCORES);
    verifyBalancing(expectedMovements, bp, collectionBuilder.getShardBuilders(), liveNodes);
  }

  @Test
  public void testWithCollectionBalancing() throws Exception {
    AffinityPlacementConfig config =
        new AffinityPlacementConfig(
            MINIMAL_FREE_DISK_GB,
            PRIORITIZED_FREE_DISK_GB,
            Map.of(primaryCollectionName, secondaryCollectionName),
            Map.of());
    configurePlugin(config);
    // Cluster nodes and their attributes
    Builders.ClusterBuilder clusterBuilder = Builders.newClusterBuilder().initializeLiveNodes(6);
    List<Builders.NodeBuilder> nodeBuilders = clusterBuilder.getLiveNodeBuilders();

    // The collection already exists with shards and replicas
    Builders.CollectionBuilder collectionBuilder =
        Builders.newCollectionBuilder(primaryCollectionName);
    // Note that the collection as defined below is in a state that would NOT be returned by the
    // placement plugin: shard 1 has two replicas on node 0. The plugin should still be able to
    // place additional replicas as long as they don't break the rules.
    List<List<String>> shardsReplicas = List.of(List.of("NRT 0", "NRT 1", "NRT 3")); // shard 1
    collectionBuilder.customCollectionSetup(shardsReplicas, nodeBuilders);
    clusterBuilder.addCollection(collectionBuilder);

    // Add another collection
    collectionBuilder = Builders.newCollectionBuilder(secondaryCollectionName);
    shardsReplicas = List.of(List.of("NRT 0", "NRT 2", "NRT 4")); // shard 1
    collectionBuilder.customCollectionSetup(shardsReplicas, nodeBuilders);
    clusterBuilder.addCollection(collectionBuilder);

    PlacementContext placementContext = clusterBuilder.buildPlacementContext();
    Cluster cluster = placementContext.getCluster();

    BalanceRequestImpl balanceRequest = new BalanceRequestImpl(cluster.getLiveNodes());

    BalancePlan bp = plugin.computeBalancing(balanceRequest, placementContext);
    assertEquals(
        "No movements expected, single movable replica requires co-placement",
        0,
        bp.getReplicaMovements().size());
  }
}<|MERGE_RESOLUTION|>--- conflicted
+++ resolved
@@ -18,12 +18,7 @@
 package org.apache.solr.cluster.placement.plugins;
 
 import java.lang.invoke.MethodHandles;
-<<<<<<< HEAD
 import java.util.Collections;
-=======
-import java.util.ArrayList;
-import java.util.Comparator;
->>>>>>> b95b6fcf
 import java.util.HashMap;
 import java.util.HashSet;
 import java.util.Iterator;
@@ -48,6 +43,7 @@
 import org.apache.solr.cluster.placement.PlacementException;
 import org.apache.solr.cluster.placement.PlacementPlan;
 import org.apache.solr.cluster.placement.PlacementPlugin;
+import org.apache.solr.cluster.placement.PlacementRequest;
 import org.apache.solr.cluster.placement.ReplicaPlacement;
 import org.apache.solr.cluster.placement.impl.BalanceRequestImpl;
 import org.apache.solr.cluster.placement.impl.ModificationRequestImpl;
@@ -729,6 +725,72 @@
     for (ReplicaPlacement rp : pp.getReplicaPlacements()) {
       assertNotEquals("should not put any replicas on " + smallNode, rp.getNode(), smallNode);
     }
+  }
+
+  @Test
+  public void testFreeDiskConstraintsWithNewReplicas() throws Exception {
+    String collectionName = "freeDiskWithReplicasCollection";
+    int NUM_NODES = 3;
+    Builders.ClusterBuilder clusterBuilder =
+        Builders.newClusterBuilder().initializeLiveNodes(NUM_NODES);
+    Node smallNode = null;
+    for (int i = 0; i < NUM_NODES; i++) {
+      Builders.NodeBuilder nodeBuilder = clusterBuilder.getLiveNodeBuilders().get(i);
+      // Act as if the two replicas were placed on nodes 1 and 2
+      nodeBuilder.setCoreCount(0);
+      nodeBuilder.setFreeDiskGB(100.0);
+    }
+
+    Builders.CollectionBuilder collectionBuilder = Builders.newCollectionBuilder(collectionName);
+    collectionBuilder.initializeShardsReplicas(
+        3,
+        1,
+        0,
+        0,
+        clusterBuilder.getLiveNodeBuilders(), // .subList(1, 3),
+        List.of(33, 33, 60));
+    clusterBuilder.addCollection(collectionBuilder);
+
+    PlacementContext placementContext = clusterBuilder.buildPlacementContext();
+    Cluster cluster = placementContext.getCluster();
+
+    SolrCollection solrCollection = cluster.getCollection(collectionName);
+
+    // Test when an additional replicaType makes the projected indexSize go over the limit
+    // Add two replicas (different types) to the first shard, the second replica should fail
+    PlacementRequestImpl badReplicaPlacementRequest =
+        new PlacementRequestImpl(
+            solrCollection,
+            StreamSupport.stream(solrCollection.shards().spliterator(), false)
+                .map(Shard::getShardName)
+                .findFirst()
+                .map(Set::of)
+                .orElseGet(Collections::emptySet),
+            cluster.getLiveNodes(),
+            0,
+            1,
+            1);
+
+    assertThrows(
+        PlacementException.class,
+        () -> plugin.computePlacement(badReplicaPlacementRequest, placementContext));
+
+    // Test when an additional shard makes the projected indexSize go over the limit
+    // Add one replica to each shard, the third shard should fail
+    PlacementRequest badShardPlacementRequest =
+        new PlacementRequestImpl(
+            solrCollection,
+            StreamSupport.stream(solrCollection.shards().spliterator(), false)
+                .map(Shard::getShardName)
+                .collect(Collectors.toSet()),
+            cluster.getLiveNodes(),
+            0,
+            1,
+            1);
+
+    assertThrows(
+        PlacementException.class,
+        () -> plugin.computePlacement(badShardPlacementRequest, placementContext));
   }
 
   @Test
