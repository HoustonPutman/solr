--- conflicted
+++ resolved
@@ -112,11 +112,7 @@
       JettySolrRunner randomJetty = cluster.getRandomJetty(random());
       String baseUrl = randomJetty.getBaseUrl().toString();
       verifySecurityStatus(cl, baseUrl + authcPrefix, "/errorMessages", null, 20);
-<<<<<<< HEAD
-      zkClient().setData("/security.json", STD_CONF.replaceAll("'", "\"").getBytes(UTF_8));
-=======
-      zkClient().setData("/security.json", STD_CONF.replace("'", "\"").getBytes(UTF_8), true);
->>>>>>> 16d57e93
+      zkClient().setData("/security.json", STD_CONF.replace("'", "\"").getBytes(UTF_8));
       verifySecurityStatus(
           cl, baseUrl + authcPrefix, "authentication/class", "solr.BasicAuthPlugin", 20);
 
