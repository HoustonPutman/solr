--- conflicted
+++ resolved
@@ -54,15 +54,7 @@
       zkStateReader
           .getZkClient()
           .create(
-<<<<<<< HEAD
-              ZkStateReader.SOLR_SECURITY_CONF_PATH,
-              "{\"authorization\":{\"class\":\"org.apache.solr.security.MockAuthorizationPlugin\"}}"
-                  .getBytes(StandardCharsets.UTF_8),
-              CreateMode.PERSISTENT
-          );
-=======
-              ZkStateReader.SOLR_SECURITY_CONF_PATH, SECURITY_JSON, CreateMode.PERSISTENT, true);
->>>>>>> 16d57e93
+              ZkStateReader.SOLR_SECURITY_CONF_PATH, SECURITY_JSON, CreateMode.PERSISTENT);
     }
   }
 
