--- conflicted
+++ resolved
@@ -68,11 +68,7 @@
     byte[] stateJsonBytes =
         cluster
             .getZkClient()
-<<<<<<< HEAD
-            .getData(ZkStateReader.getCollectionPath(collectionId), null, null);
-=======
-            .getData(DocCollection.getCollectionPath(collectionId), null, null, true);
->>>>>>> 16d57e93
+            .getData(DocCollection.getCollectionPath(collectionId), null, null);
     assertNotNull(stateJsonBytes);
     Map<String, Object> replicasMap =
         (Map<String, Object>)
