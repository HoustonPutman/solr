/*
 * Licensed to the Apache Software Foundation (ASF) under one or more
 * contributor license agreements.  See the NOTICE file distributed with
 * this work for additional information regarding copyright ownership.
 * The ASF licenses this file to You under the Apache License, Version 2.0
 * (the "License"); you may not use this file except in compliance with
 * the License.  You may obtain a copy of the License at
 *
 *     http://www.apache.org/licenses/LICENSE-2.0
 *
 * Unless required by applicable law or agreed to in writing, software
 * distributed under the License is distributed on an "AS IS" BASIS,
 * WITHOUT WARRANTIES OR CONDITIONS OF ANY KIND, either express or implied.
 * See the License for the specific language governing permissions and
 * limitations under the License.
 */
package org.apache.solr.client.solrj.impl;

import java.io.IOException;
import java.util.ArrayList;
import java.util.List;
import java.util.concurrent.ConcurrentHashMap;

import org.apache.http.client.HttpClient;
import org.apache.solr.client.solrj.ResponseParser;
import org.apache.solr.client.solrj.SolrClient;
import org.apache.solr.client.solrj.SolrRequest;
import org.apache.solr.client.solrj.SolrServerException;
import org.apache.solr.common.params.ModifiableSolrParams;
<<<<<<< HEAD
=======
import org.apache.solr.common.params.SolrParams;
import org.apache.solr.common.util.ExecutorUtil;
import org.apache.solr.common.util.NamedList;
import org.apache.solr.common.util.SolrjNamedThreadFactory;
import org.slf4j.MDC;

import static org.apache.solr.common.params.CommonParams.ADMIN_PATHS;
>>>>>>> cbe9f822

/**
 * LBHttpSolrClient or "LoadBalanced HttpSolrClient" is a load balancing wrapper around
 * {@link HttpSolrClient}. This is useful when you
 * have multiple Solr servers and the requests need to be Load Balanced among them.
 *
 * Do <b>NOT</b> use this class for indexing in master/slave scenarios since documents must be sent to the
 * correct master; no inter-node routing is done.
 *
 * In SolrCloud (leader/replica) scenarios, it is usually better to use
 * {@link CloudSolrClient}, but this class may be used
 * for updates because the server will forward them to the appropriate leader.
 *
 * <p>
 * It offers automatic failover when a server goes down and it detects when the server comes back up.
 * <p>
 * Load balancing is done using a simple round-robin on the list of servers.
 * <p>
 * If a request to a server fails by an IOException due to a connection timeout or read timeout then the host is taken
 * off the list of live servers and moved to a 'dead server list' and the request is resent to the next live server.
 * This process is continued till it tries all the live servers. If at least one server is alive, the request succeeds,
 * and if not it fails.
 * <blockquote><pre>
 * SolrClient lbHttpSolrClient = new LBHttpSolrClient("http://host1:8080/solr/", "http://host2:8080/solr", "http://host2:8080/solr");
 * //or if you wish to pass the HttpClient do as follows
 * httpClient httpClient = new HttpClient();
 * SolrClient lbHttpSolrClient = new LBHttpSolrClient(httpClient, "http://host1:8080/solr/", "http://host2:8080/solr", "http://host2:8080/solr");
 * </pre></blockquote>
 * This detects if a dead server comes alive automatically. The check is done in fixed intervals in a dedicated thread.
 * This interval can be set using {@link #setAliveCheckInterval} , the default is set to one minute.
 * <p>
 * <b>When to use this?</b><br> This can be used as a software load balancer when you do not wish to setup an external
 * load balancer. Alternatives to this code are to use
 * a dedicated hardware load balancer or using Apache httpd with mod_proxy_balancer as a load balancer. See <a
 * href="http://en.wikipedia.org/wiki/Load_balancing_(computing)">Load balancing on Wikipedia</a>
 *
 * @since solr 1.4
 */
<<<<<<< HEAD
public class LBHttpSolrClient extends LBSolrClient {

  private final HttpClient httpClient;
  private final boolean clientIsInternal;
  private final ConcurrentHashMap<String, HttpSolrClient> urlToClient = new ConcurrentHashMap<>();
  private HttpSolrClient.Builder httpSolrClientBuilder;
=======
public class LBHttpSolrClient extends SolrClient {
  private static Set<Integer> RETRY_CODES = new HashSet<>(4);

  static {
    RETRY_CODES.add(404);
    RETRY_CODES.add(403);
    RETRY_CODES.add(503);
    RETRY_CODES.add(500);
  }

  // keys to the maps are currently of the form "http://localhost:8983/solr"
  // which should be equivalent to HttpSolrServer.getBaseURL()
  private final Map<String, ServerWrapper> aliveServers = new LinkedHashMap<>();
  // access to aliveServers should be synchronized on itself
  
  protected final Map<String, ServerWrapper> zombieServers = new ConcurrentHashMap<>();

  // changes to aliveServers are reflected in this array, no need to synchronize
  private volatile ServerWrapper[] aliveServerList = new ServerWrapper[0];


  private volatile ScheduledExecutorService aliveCheckExecutor;

  private final HttpClient httpClient;
  private final boolean clientIsInternal;
  private final HttpSolrClient.Builder httpSolrClientBuilder;
  private final AtomicInteger counter = new AtomicInteger(-1);
>>>>>>> cbe9f822

  private Integer connectionTimeout;
<<<<<<< HEAD
  private Integer soTimeout;
=======

  private volatile Integer soTimeout;
>>>>>>> cbe9f822

  /**
   * @deprecated use {@link LBSolrClient.Req} instead
   */
  @Deprecated
  public static class Req extends LBSolrClient.Req {
    public Req(SolrRequest request, List<String> servers) {
      super(request, servers);
    }

    public Req(SolrRequest request, List<String> servers, Integer numServersToTry) {
      super(request, servers, numServersToTry);
    }
  }

  /**
   * @deprecated use {@link LBSolrClient.Rsp} instead
   */
  @Deprecated
  public static class Rsp extends LBSolrClient.Rsp {

  }

  /**
   * The provided httpClient should use a multi-threaded connection manager
   *
   * @deprecated use {@link LBHttpSolrClient#LBHttpSolrClient(Builder)} instead, as it is a more extension/subclassing-friendly alternative
   */
  @Deprecated
  protected LBHttpSolrClient(HttpSolrClient.Builder httpSolrClientBuilder,
                          HttpClient httpClient, String... solrServerUrl) {
    this(new Builder()
        .withHttpSolrClientBuilder(httpSolrClientBuilder)
        .withHttpClient(httpClient)
        .withBaseSolrUrls(solrServerUrl));
  }

  /**
   * The provided httpClient should use a multi-threaded connection manager
   *
   * @deprecated use {@link LBHttpSolrClient#LBHttpSolrClient(Builder)} instead, as it is a more extension/subclassing-friendly alternative
   */
  @Deprecated
  protected LBHttpSolrClient(HttpClient httpClient, ResponseParser parser, String... solrServerUrl) {
    this(new Builder()
        .withBaseSolrUrls(solrServerUrl)
        .withResponseParser(parser)
        .withHttpClient(httpClient));
  }

  protected LBHttpSolrClient(Builder builder) {
    super(builder.baseSolrUrls);
    this.clientIsInternal = builder.httpClient == null;
    this.httpSolrClientBuilder = builder.httpSolrClientBuilder;
    this.httpClient = builder.httpClient == null ? constructClient(builder.baseSolrUrls.toArray(new String[builder.baseSolrUrls.size()])) : builder.httpClient;
    this.connectionTimeout = builder.connectionTimeoutMillis;
    this.soTimeout = builder.socketTimeoutMillis;    
    this.parser = builder.responseParser;
    for (String baseUrl: builder.baseSolrUrls) {
      urlToClient.put(baseUrl, makeSolrClient(baseUrl));
    }
  }

  private HttpClient constructClient(String[] solrServerUrl) {
    ModifiableSolrParams params = new ModifiableSolrParams();
    if (solrServerUrl != null && solrServerUrl.length > 1) {
      // we prefer retrying another server
      params.set(HttpClientUtil.PROP_USE_RETRY, false);
    } else {
      params.set(HttpClientUtil.PROP_USE_RETRY, true);
    }
    return HttpClientUtil.createClient(params);
  }

  protected HttpSolrClient makeSolrClient(String server) {
    HttpSolrClient client;
    if (httpSolrClientBuilder != null) {
      synchronized (this) {
        httpSolrClientBuilder
            .withBaseSolrUrl(server)
            .withHttpClient(httpClient);
        if (connectionTimeout != null) {
          httpSolrClientBuilder.withConnectionTimeout(connectionTimeout);
        }
        if (soTimeout != null) {
          httpSolrClientBuilder.withSocketTimeout(soTimeout);
        }
        client = httpSolrClientBuilder.build();
      }
    } else {
      final HttpSolrClient.Builder clientBuilder = new HttpSolrClient.Builder(server)
          .withHttpClient(httpClient)
          .withResponseParser(parser);
      if (connectionTimeout != null) {
        clientBuilder.withConnectionTimeout(connectionTimeout);
      }
      if (soTimeout != null) {
        clientBuilder.withSocketTimeout(soTimeout);
      }
      client = clientBuilder.build();
    }
    if (requestWriter != null) {
      client.setRequestWriter(requestWriter);
    }
    if (queryParams != null) {
      client.setQueryParams(queryParams);
    }
    return client;
  }

  /**
   * @deprecated since 7.0  Use {@link Builder} methods instead. 
   */
  @Deprecated
  public void setConnectionTimeout(int timeout) {
    this.connectionTimeout = timeout;
    this.urlToClient.values().forEach(client -> client.setConnectionTimeout(timeout));
  }

  /**
   * set soTimeout (read timeout) on the underlying HttpConnectionManager. This is desirable for queries, but probably
   * not for indexing.
   *
   * @deprecated since 7.0  Use {@link Builder} methods instead. 
   */
  @Deprecated
  public void setSoTimeout(int timeout) {
    this.soTimeout = timeout;
<<<<<<< HEAD
    this.urlToClient.values().forEach(client -> client.setSoTimeout(timeout));
=======
    synchronized (aliveServers) {
      Iterator<ServerWrapper> wrappersIt = aliveServers.values().iterator();
      while (wrappersIt.hasNext()) {
        wrappersIt.next().client.setSoTimeout(timeout);
      }
    }
    Iterator<ServerWrapper> wrappersIt = zombieServers.values().iterator();
    while (wrappersIt.hasNext()) {
      wrappersIt.next().client.setSoTimeout(timeout);
    }
  }

  @Override
  public void close() {
    synchronized (this) {
      if (aliveCheckExecutor != null) {
        aliveCheckExecutor.shutdownNow();
        ExecutorUtil.shutdownAndAwaitTermination(aliveCheckExecutor);
      }
    }

    if(clientIsInternal) {
      HttpClientUtil.close(httpClient);
    }
>>>>>>> cbe9f822
  }

  /**
   * @deprecated use {@link LBSolrClient#request(LBSolrClient.Req)} instead
   */
  @Deprecated
  public Rsp request(Req req) throws SolrServerException, IOException {
    LBSolrClient.Rsp rsp = super.request(req);
    // for backward-compatibility support
    Rsp result = new Rsp();
    result.rsp = rsp.rsp;
    result.server = rsp.server;
    return result;
  }

  @Override
  protected SolrClient getClient(String baseUrl) {
    HttpSolrClient client = urlToClient.get(baseUrl);
    if (client == null) {
      return makeSolrClient(baseUrl);
    } else {
      return client;
    }
  }

  @Override
  public String removeSolrServer(String server) {
    urlToClient.remove(server);
    return super.removeSolrServer(server);
  }

  @Override
  public void close() {
    super.close();
    if(clientIsInternal) {
      HttpClientUtil.close(httpClient);
    }
  }

  /**
   * Return the HttpClient this instance uses.
   */
  public HttpClient getHttpClient() {
    return httpClient;
  }

<<<<<<< HEAD
=======
  public ResponseParser getParser() {
    return parser;
  }

  /**
   * Changes the {@link ResponseParser} that will be used for the internal
   * SolrServer objects.
   *
   * @param parser Default Response Parser chosen to parse the response if the parser
   *               were not specified as part of the request.
   * @see org.apache.solr.client.solrj.SolrRequest#getResponseParser()
   */
  public void setParser(ResponseParser parser) {
    this.parser = parser;
  }

  /**
   * Changes the {@link RequestWriter} that will be used for the internal
   * SolrServer objects.
   *
   * @param requestWriter Default RequestWriter, used to encode requests sent to the server.
   */
  public void setRequestWriter(RequestWriter requestWriter) {
    this.requestWriter = requestWriter;
  }
  
  public RequestWriter getRequestWriter() {
    return requestWriter;
  }

  // defaults
  private static final int CHECK_INTERVAL = 60 * 1000; //1 minute between checks
  private static final int NONSTANDARD_PING_LIMIT = 5;  // number of times we'll ping dead servers not in the server list

>>>>>>> cbe9f822
  /**
   * Constructs {@link LBHttpSolrClient} instances from provided configuration.
   */
  public static class Builder extends SolrClientBuilder<Builder> {
    protected final List<String> baseSolrUrls;
    protected HttpSolrClient.Builder httpSolrClientBuilder;

    public Builder() {
      this.baseSolrUrls = new ArrayList<>();
      this.responseParser = new BinaryResponseParser();
    }

    public HttpSolrClient.Builder getHttpSolrClientBuilder() {
      return httpSolrClientBuilder;
    }
    
    /**
     * Provide a Solr endpoint to be used when configuring {@link LBHttpSolrClient} instances.
     * 
     * Method may be called multiple times.  All provided values will be used.
     * 
     * Two different paths can be specified as a part of the URL:
     * 
     * 1) A path pointing directly at a particular core
     * <pre>
     *   SolrClient client = builder.withBaseSolrUrl("http://my-solr-server:8983/solr/core1").build();
     *   QueryResponse resp = client.query(new SolrQuery("*:*"));
     * </pre>
     * Note that when a core is provided in the base URL, queries and other requests can be made without mentioning the
     * core explicitly.  However, the client can only send requests to that core.
     * 
     * 2) The path of the root Solr path ("/solr")
     * <pre>
     *   SolrClient client = builder.withBaseSolrUrl("http://my-solr-server:8983/solr").build();
     *   QueryResponse resp = client.query("core1", new SolrQuery("*:*"));
     * </pre>
     * In this case the client is more flexible and can be used to send requests to any cores.  This flexibility though
     * requires that the core is specified on all requests.
     */
    public Builder withBaseSolrUrl(String baseSolrUrl) {
      this.baseSolrUrls.add(baseSolrUrl);
      return this;
    }
 
    /**
     * Provide Solr endpoints to be used when configuring {@link LBHttpSolrClient} instances.
     * 
     * Method may be called multiple times.  All provided values will be used.
     * 
     * Two different paths can be specified as a part of each URL:
     * 
     * 1) A path pointing directly at a particular core
     * <pre>
     *   SolrClient client = builder.withBaseSolrUrls("http://my-solr-server:8983/solr/core1").build();
     *   QueryResponse resp = client.query(new SolrQuery("*:*"));
     * </pre>
     * Note that when a core is provided in the base URL, queries and other requests can be made without mentioning the
     * core explicitly.  However, the client can only send requests to that core.
     * 
     * 2) The path of the root Solr path ("/solr")
     * <pre>
     *   SolrClient client = builder.withBaseSolrUrls("http://my-solr-server:8983/solr").build();
     *   QueryResponse resp = client.query("core1", new SolrQuery("*:*"));
     * </pre>
     * In this case the client is more flexible and can be used to send requests to any cores.  This flexibility though
     * requires that the core is specified on all requests.
     */
    public Builder withBaseSolrUrls(String... solrUrls) {
      for (String baseSolrUrl : solrUrls) {
        this.baseSolrUrls.add(baseSolrUrl);
      }
      return this;
    }

    /**
     * Provides a {@link HttpSolrClient.Builder} to be used for building the internally used clients.
     */
    public Builder withHttpSolrClientBuilder(HttpSolrClient.Builder builder) {
      this.httpSolrClientBuilder = builder;
      return this;
    }

    /**
     * Create a {@link HttpSolrClient} based on provided configuration.
     */
    public LBHttpSolrClient build() {
      return new LBHttpSolrClient(this);
    }

    @Override
    public Builder getThis() {
      return this;
    }
  }
}<|MERGE_RESOLUTION|>--- conflicted
+++ resolved
@@ -27,16 +27,6 @@
 import org.apache.solr.client.solrj.SolrRequest;
 import org.apache.solr.client.solrj.SolrServerException;
 import org.apache.solr.common.params.ModifiableSolrParams;
-<<<<<<< HEAD
-=======
-import org.apache.solr.common.params.SolrParams;
-import org.apache.solr.common.util.ExecutorUtil;
-import org.apache.solr.common.util.NamedList;
-import org.apache.solr.common.util.SolrjNamedThreadFactory;
-import org.slf4j.MDC;
-
-import static org.apache.solr.common.params.CommonParams.ADMIN_PATHS;
->>>>>>> cbe9f822
 
 /**
  * LBHttpSolrClient or "LoadBalanced HttpSolrClient" is a load balancing wrapper around
@@ -75,50 +65,15 @@
  *
  * @since solr 1.4
  */
-<<<<<<< HEAD
 public class LBHttpSolrClient extends LBSolrClient {
 
   private final HttpClient httpClient;
   private final boolean clientIsInternal;
   private final ConcurrentHashMap<String, HttpSolrClient> urlToClient = new ConcurrentHashMap<>();
-  private HttpSolrClient.Builder httpSolrClientBuilder;
-=======
-public class LBHttpSolrClient extends SolrClient {
-  private static Set<Integer> RETRY_CODES = new HashSet<>(4);
-
-  static {
-    RETRY_CODES.add(404);
-    RETRY_CODES.add(403);
-    RETRY_CODES.add(503);
-    RETRY_CODES.add(500);
-  }
-
-  // keys to the maps are currently of the form "http://localhost:8983/solr"
-  // which should be equivalent to HttpSolrServer.getBaseURL()
-  private final Map<String, ServerWrapper> aliveServers = new LinkedHashMap<>();
-  // access to aliveServers should be synchronized on itself
-  
-  protected final Map<String, ServerWrapper> zombieServers = new ConcurrentHashMap<>();
-
-  // changes to aliveServers are reflected in this array, no need to synchronize
-  private volatile ServerWrapper[] aliveServerList = new ServerWrapper[0];
-
-
-  private volatile ScheduledExecutorService aliveCheckExecutor;
-
-  private final HttpClient httpClient;
-  private final boolean clientIsInternal;
   private final HttpSolrClient.Builder httpSolrClientBuilder;
-  private final AtomicInteger counter = new AtomicInteger(-1);
->>>>>>> cbe9f822
 
   private Integer connectionTimeout;
-<<<<<<< HEAD
-  private Integer soTimeout;
-=======
-
   private volatile Integer soTimeout;
->>>>>>> cbe9f822
 
   /**
    * @deprecated use {@link LBSolrClient.Req} instead
@@ -247,34 +202,7 @@
   @Deprecated
   public void setSoTimeout(int timeout) {
     this.soTimeout = timeout;
-<<<<<<< HEAD
     this.urlToClient.values().forEach(client -> client.setSoTimeout(timeout));
-=======
-    synchronized (aliveServers) {
-      Iterator<ServerWrapper> wrappersIt = aliveServers.values().iterator();
-      while (wrappersIt.hasNext()) {
-        wrappersIt.next().client.setSoTimeout(timeout);
-      }
-    }
-    Iterator<ServerWrapper> wrappersIt = zombieServers.values().iterator();
-    while (wrappersIt.hasNext()) {
-      wrappersIt.next().client.setSoTimeout(timeout);
-    }
-  }
-
-  @Override
-  public void close() {
-    synchronized (this) {
-      if (aliveCheckExecutor != null) {
-        aliveCheckExecutor.shutdownNow();
-        ExecutorUtil.shutdownAndAwaitTermination(aliveCheckExecutor);
-      }
-    }
-
-    if(clientIsInternal) {
-      HttpClientUtil.close(httpClient);
-    }
->>>>>>> cbe9f822
   }
 
   /**
@@ -321,43 +249,6 @@
     return httpClient;
   }
 
-<<<<<<< HEAD
-=======
-  public ResponseParser getParser() {
-    return parser;
-  }
-
-  /**
-   * Changes the {@link ResponseParser} that will be used for the internal
-   * SolrServer objects.
-   *
-   * @param parser Default Response Parser chosen to parse the response if the parser
-   *               were not specified as part of the request.
-   * @see org.apache.solr.client.solrj.SolrRequest#getResponseParser()
-   */
-  public void setParser(ResponseParser parser) {
-    this.parser = parser;
-  }
-
-  /**
-   * Changes the {@link RequestWriter} that will be used for the internal
-   * SolrServer objects.
-   *
-   * @param requestWriter Default RequestWriter, used to encode requests sent to the server.
-   */
-  public void setRequestWriter(RequestWriter requestWriter) {
-    this.requestWriter = requestWriter;
-  }
-  
-  public RequestWriter getRequestWriter() {
-    return requestWriter;
-  }
-
-  // defaults
-  private static final int CHECK_INTERVAL = 60 * 1000; //1 minute between checks
-  private static final int NONSTANDARD_PING_LIMIT = 5;  // number of times we'll ping dead servers not in the server list
-
->>>>>>> cbe9f822
   /**
    * Constructs {@link LBHttpSolrClient} instances from provided configuration.
    */
