/*
 * Licensed to the Apache Software Foundation (ASF) under one or more
 * contributor license agreements.  See the NOTICE file distributed with
 * this work for additional information regarding copyright ownership.
 * The ASF licenses this file to You under the Apache License, Version 2.0
 * (the "License"); you may not use this file except in compliance with
 * the License.  You may obtain a copy of the License at
 *
 *     http://www.apache.org/licenses/LICENSE-2.0
 *
 * Unless required by applicable law or agreed to in writing, software
 * distributed under the License is distributed on an "AS IS" BASIS,
 * WITHOUT WARRANTIES OR CONDITIONS OF ANY KIND, either express or implied.
 * See the License for the specific language governing permissions and
 * limitations under the License.
 */
package org.apache.solr.common.cloud;

import java.io.Closeable;
import java.io.UnsupportedEncodingException;
import java.lang.invoke.MethodHandles;
import java.net.URLDecoder;
import java.util.ArrayList;
import java.util.Collection;
import java.util.Collections;
import java.util.EnumSet;
import java.util.HashSet;
import java.util.LinkedHashMap;
import java.util.List;
import java.util.Map;
import java.util.Map.Entry;
import java.util.Objects;
import java.util.Set;
import java.util.TreeSet;
import java.util.concurrent.ConcurrentHashMap;
import java.util.concurrent.CountDownLatch;
import java.util.concurrent.ExecutorService;
import java.util.concurrent.RejectedExecutionException;
import java.util.concurrent.TimeUnit;
import java.util.concurrent.TimeoutException;
import java.util.concurrent.atomic.AtomicBoolean;
import java.util.concurrent.atomic.AtomicReference;
import java.util.stream.Collectors;

import org.apache.solr.common.Callable;
import org.apache.solr.common.SolrException;
import org.apache.solr.common.SolrException.ErrorCode;
import org.apache.solr.common.params.CoreAdminParams;
import org.apache.solr.common.util.ExecutorUtil;
import org.apache.solr.common.util.Pair;
import org.apache.solr.common.util.Utils;
import org.apache.zookeeper.KeeperException;
import org.apache.zookeeper.WatchedEvent;
import org.apache.zookeeper.Watcher;
import org.apache.zookeeper.Watcher.Event.EventType;
import org.apache.zookeeper.data.Stat;
import org.slf4j.Logger;
import org.slf4j.LoggerFactory;

import static java.util.Arrays.asList;
import static java.util.Collections.EMPTY_MAP;
import static java.util.Collections.emptyMap;
import static java.util.Collections.emptySet;
import static java.util.Collections.unmodifiableSet;
import static org.apache.solr.common.util.Utils.fromJSON;

public class ZkStateReader implements Closeable {
  private static final Logger LOG = LoggerFactory.getLogger(MethodHandles.lookup().lookupClass());
  
  public static final String BASE_URL_PROP = "base_url";
  public static final String NODE_NAME_PROP = "node_name";
  public static final String CORE_NODE_NAME_PROP = "core_node_name";
  public static final String ROLES_PROP = "roles";
  public static final String STATE_PROP = "state";
  public static final String CORE_NAME_PROP = "core";
  public static final String COLLECTION_PROP = "collection";
  public static final String ELECTION_NODE_PROP = "election_node";
  public static final String SHARD_ID_PROP = "shard";
  public static final String REPLICA_PROP = "replica";
  public static final String SHARD_RANGE_PROP = "shard_range";
  public static final String SHARD_STATE_PROP = "shard_state";
  public static final String SHARD_PARENT_PROP = "shard_parent";
  public static final String NUM_SHARDS_PROP = "numShards";
  public static final String LEADER_PROP = "leader";
  public static final String PROPERTY_PROP = "property";
  public static final String PROPERTY_VALUE_PROP = "property.value";
  public static final String MAX_AT_ONCE_PROP = "maxAtOnce";
  public static final String MAX_WAIT_SECONDS_PROP = "maxWaitSeconds";
  public static final String COLLECTIONS_ZKNODE = "/collections";
  public static final String LIVE_NODES_ZKNODE = "/live_nodes";
  public static final String ALIASES = "/aliases.json";
  public static final String CLUSTER_STATE = "/clusterstate.json";
  public static final String CLUSTER_PROPS = "/clusterprops.json";
  public static final String REJOIN_AT_HEAD_PROP = "rejoinAtHead";
  public static final String SOLR_SECURITY_CONF_PATH = "/security.json";
  public static final String SOLR_AUTOSCALING_CONF_PATH = "/autoscaling.json";
<<<<<<< HEAD
  public static final String SOLR_AUTOSCALING_EVENTS_PATH = "/autoscaling/events";
  public static final String SOLR_AUTOSCALING_TRIGGER_STATE_PATH = "/autoscaling/triggerState";
=======
>>>>>>> ea79c668

  public static final String REPLICATION_FACTOR = "replicationFactor";
  public static final String MAX_SHARDS_PER_NODE = "maxShardsPerNode";
  public static final String AUTO_ADD_REPLICAS = "autoAddReplicas";
  public static final String MAX_CORES_PER_NODE = "maxCoresPerNode";
<<<<<<< HEAD
  public static final String REALTIME_REPLICAS = "realtimeReplicas";
=======
  public static final String PULL_REPLICAS = "pullReplicas";
  public static final String NRT_REPLICAS = "nrtReplicas";
  public static final String TLOG_REPLICAS = "tlogReplicas";
>>>>>>> ea79c668

  public static final String ROLES = "/roles.json";

  public static final String CONFIGS_ZKNODE = "/configs";
  public final static String CONFIGNAME_PROP="configName";

  public static final String LEGACY_CLOUD = "legacyCloud";

  public static final String URL_SCHEME = "urlScheme";
  
  public static final String REPLICA_TYPE = "type";


  /** A view of the current state of all collections; combines all the different state sources into a single view. */
  protected volatile ClusterState clusterState;

  private static final int GET_LEADER_RETRY_INTERVAL_MS = 50;
  private static final int GET_LEADER_RETRY_DEFAULT_TIMEOUT = 4000;

  public static final String LEADER_ELECT_ZKNODE = "leader_elect";

  public static final String SHARD_LEADERS_ZKNODE = "leaders";
  public static final String ELECTION_NODE = "election";
  
  /** Collections tracked in the legacy (shared) state format, reflects the contents of clusterstate.json. */
  private Map<String, ClusterState.CollectionRef> legacyCollectionStates = emptyMap();

  /** Last seen ZK version of clusterstate.json. */
  private int legacyClusterStateVersion = 0;

  /** Collections with format2 state.json, "interesting" and actively watched. */
  private final ConcurrentHashMap<String, DocCollection> watchedCollectionStates = new ConcurrentHashMap<>();

  /** Collections with format2 state.json, not "interesting" and not actively watched. */
  private final ConcurrentHashMap<String, LazyCollectionRef> lazyCollectionStates = new ConcurrentHashMap<>();

  private volatile Set<String> liveNodes = emptySet();

  private volatile Map<String, Object> clusterProperties = Collections.emptyMap();

  private final ZkConfigManager configManager;

  private ConfigData securityData;

  private final Runnable securityNodeListener;

  private ConcurrentHashMap<String, CollectionWatch> collectionWatches = new ConcurrentHashMap<>();

  private final ExecutorService notifications = ExecutorUtil.newMDCAwareCachedThreadPool("watches");

  private static class CollectionWatch {

    int coreRefCount = 0;
    Set<CollectionStateWatcher> stateWatchers = ConcurrentHashMap.newKeySet();

    public boolean canBeRemoved() {
      return coreRefCount + stateWatchers.size() == 0;
    }

  }

  public static final Set<String> KNOWN_CLUSTER_PROPS = unmodifiableSet(new HashSet<>(asList(
      LEGACY_CLOUD,
      URL_SCHEME,
      AUTO_ADD_REPLICAS,
      CoreAdminParams.BACKUP_LOCATION,
      MAX_CORES_PER_NODE)));

  /**
   * Returns config set name for collection.
   *
   * @param collection to return config set name for
   */
  public String readConfigName(String collection) {

    String configName = null;

    String path = COLLECTIONS_ZKNODE + "/" + collection;
    LOG.debug("Loading collection config from: [{}]", path);

    try {
      byte[] data = zkClient.getData(path, null, null, true);

      if (data != null) {
        ZkNodeProps props = ZkNodeProps.load(data);
        configName = props.getStr(CONFIGNAME_PROP);
      }

      if (configName != null) {
        String configPath = CONFIGS_ZKNODE + "/" + configName;
        if (!zkClient.exists(configPath, true)) {
          LOG.error("Specified config=[{}] does not exist in ZooKeeper at location=[{}]", configName, configPath);
          throw new ZooKeeperException(ErrorCode.SERVER_ERROR, "Specified config does not exist in ZooKeeper: " + configName);
        } else {
          LOG.debug("path=[{}] [{}]=[{}] specified config exists in ZooKeeper", configPath, CONFIGNAME_PROP, configName);
        }
      } else {
        throw new ZooKeeperException(ErrorCode.INVALID_STATE, "No config data found at path: " + path);
      }
    } catch (KeeperException| InterruptedException e) {
      SolrZkClient.checkInterrupted(e);
      throw new SolrException(ErrorCode.SERVER_ERROR, "Error loading config name for collection " + collection, e);
    }

    return configName;
  }


  private final SolrZkClient zkClient;
  
  private final boolean closeClient;

  private volatile Aliases aliases = new Aliases();

  private volatile boolean closed = false;

  public ZkStateReader(SolrZkClient zkClient) {
    this(zkClient, null);
  }

  public ZkStateReader(SolrZkClient zkClient, Runnable securityNodeListener) {
    this.zkClient = zkClient;
    this.configManager = new ZkConfigManager(zkClient);
    this.closeClient = false;
    this.securityNodeListener = securityNodeListener;
  }


  public ZkStateReader(String zkServerAddress, int zkClientTimeout, int zkClientConnectTimeout) {
    this.zkClient = new SolrZkClient(zkServerAddress, zkClientTimeout, zkClientConnectTimeout,
        // on reconnect, reload cloud info
        new OnReconnect() {
          @Override
          public void command() {
            try {
              ZkStateReader.this.createClusterStateWatchersAndUpdate();
            } catch (KeeperException e) {
              LOG.error("A ZK error has occurred", e);
              throw new ZooKeeperException(SolrException.ErrorCode.SERVER_ERROR, "A ZK error has occurred", e);
            } catch (InterruptedException e) {
              // Restore the interrupted status
              Thread.currentThread().interrupt();
              LOG.error("Interrupted", e);
              throw new ZooKeeperException(SolrException.ErrorCode.SERVER_ERROR, "Interrupted", e);
            }
          }
        });
    this.configManager = new ZkConfigManager(zkClient);
    this.closeClient = true;
    this.securityNodeListener = null;
  }

  public ZkConfigManager getConfigManager() {
    return configManager;
  }

  /**
   * Forcibly refresh cluster state from ZK. Do this only to avoid race conditions because it's expensive.
   *
   * @deprecated Don't call this, call {@link #forceUpdateCollection(String)} on a single collection if you must.
   */
  @Deprecated
  public void updateClusterState() throws KeeperException, InterruptedException {
    synchronized (getUpdateLock()) {
      if (clusterState == null) {
        // Never initialized, just run normal initialization.
        createClusterStateWatchersAndUpdate();
        return;
      }
      // No need to set watchers because we should already have watchers registered for everything.
      refreshCollectionList(null);
      refreshLiveNodes(null);
      refreshLegacyClusterState(null);
      // Need a copy so we don't delete from what we're iterating over.
      Collection<String> safeCopy = new ArrayList<>(watchedCollectionStates.keySet());
      Set<String> updatedCollections = new HashSet<>();
      for (String coll : safeCopy) {
        DocCollection newState = fetchCollectionState(coll, null);
        if (updateWatchedCollection(coll, newState)) {
          updatedCollections.add(coll);
        }
      }
      constructState(updatedCollections);
    }
  }

  /**
   * Forcibly refresh a collection's internal state from ZK. Try to avoid having to resort to this when
   * a better design is possible.
   */
  public void forceUpdateCollection(String collection) throws KeeperException, InterruptedException {

    synchronized (getUpdateLock()) {
      if (clusterState == null) {
        LOG.warn("ClusterState watchers have not been initialized");
        return;
      }

      ClusterState.CollectionRef ref = clusterState.getCollectionRef(collection);
      if (ref == null || legacyCollectionStates.containsKey(collection)) {
        // We either don't know anything about this collection (maybe it's new?) or it's legacy.
        // First update the legacy cluster state.
        LOG.debug("Checking legacy cluster state for collection {}", collection);
        refreshLegacyClusterState(null);
        if (!legacyCollectionStates.containsKey(collection)) {
          // No dice, see if a new collection just got created.
          LazyCollectionRef tryLazyCollection = new LazyCollectionRef(collection);
          if (tryLazyCollection.get() != null) {
            // What do you know, it exists!
            LOG.debug("Adding lazily-loaded reference for collection {}", collection);
            lazyCollectionStates.putIfAbsent(collection, tryLazyCollection);
            constructState(Collections.singleton(collection));
          }
        }
      } else if (ref.isLazilyLoaded()) {
        LOG.debug("Refreshing lazily-loaded state for collection {}", collection);
        if (ref.get() != null) {
          return;
        }
        // Edge case: if there's no external collection, try refreshing legacy cluster state in case it's there.
        refreshLegacyClusterState(null);
      } else if (watchedCollectionStates.containsKey(collection)) {
        // Exists as a watched collection, force a refresh.
        LOG.debug("Forcing refresh of watched collection state for {}", collection);
        DocCollection newState = fetchCollectionState(collection, null);
        if (updateWatchedCollection(collection, newState)) {
          constructState(Collections.singleton(collection));
        }
      } else {
        LOG.error("Collection {} is not lazy or watched!", collection);
      }
    }

  }

  /** Refresh the set of live nodes. */
  public void updateLiveNodes() throws KeeperException, InterruptedException {
    refreshLiveNodes(null);
  }
  
  public Aliases getAliases() {
    return aliases;
  }

  public Integer compareStateVersions(String coll, int version) {
    DocCollection collection = clusterState.getCollectionOrNull(coll);
    if (collection == null) return null;
    if (collection.getZNodeVersion() < version) {
      LOG.debug("Server older than client {}<{}", collection.getZNodeVersion(), version);
      DocCollection nu = getCollectionLive(this, coll);
      if (nu == null) return -1 ;
      if (nu.getZNodeVersion() > collection.getZNodeVersion()) {
        if (updateWatchedCollection(coll, nu)) {
          synchronized (getUpdateLock()) {
            constructState(Collections.singleton(coll));
          }
        }
        collection = nu;
      }
    }
    
    if (collection.getZNodeVersion() == version) {
      return null;
    }
    
    LOG.debug("Wrong version from client [{}]!=[{}]", version, collection.getZNodeVersion());
    
    return collection.getZNodeVersion();
  }
  
  public synchronized void createClusterStateWatchersAndUpdate() throws KeeperException,
      InterruptedException {
    // We need to fetch the current cluster state and the set of live nodes

    LOG.debug("Updating cluster state from ZooKeeper... ");

    // Sanity check ZK structure.
    if (!zkClient.exists(CLUSTER_STATE, true)) {
      throw new SolrException(ErrorCode.SERVICE_UNAVAILABLE,
              "Cannot connect to cluster at " + zkClient.getZkServerAddress() + ": cluster not found/not ready");
    }

    // on reconnect of SolrZkClient force refresh and re-add watches.
    loadClusterProperties();
    refreshLiveNodes(new LiveNodeWatcher());
    refreshLegacyClusterState(new LegacyClusterStateWatcher());
    refreshStateFormat2Collections();
    refreshCollectionList(new CollectionsChildWatcher());

    synchronized (ZkStateReader.this.getUpdateLock()) {
      constructState(Collections.emptySet());

      zkClient.exists(ALIASES,
          new Watcher() {
            
            @Override
            public void process(WatchedEvent event) {
              // session events are not change events, and do not remove the watcher
              if (EventType.None.equals(event.getType())) {
                return;
              }
              try {
                synchronized (ZkStateReader.this.getUpdateLock()) {
                  LOG.debug("Updating aliases... ");

                  // remake watch
                  final Watcher thisWatch = this;
                  final Stat stat = new Stat();
                  final byte[] data = zkClient.getData(ALIASES, thisWatch, stat, true);
                  ZkStateReader.this.aliases = ClusterState.load(data);
                  LOG.debug("New alias definition is: " + ZkStateReader.this.aliases.toString());
                }
              } catch (KeeperException.ConnectionLossException | KeeperException.SessionExpiredException e) {
                LOG.warn("ZooKeeper watch triggered, but Solr cannot talk to ZK: [{}]", e.getMessage());
              } catch (KeeperException e) {
                LOG.error("A ZK error has occurred", e);
                throw new ZooKeeperException(SolrException.ErrorCode.SERVER_ERROR, "A ZK error has occurred", e);
              } catch (InterruptedException e) {
                // Restore the interrupted status
                Thread.currentThread().interrupt();
                LOG.warn("Interrupted", e);
              }
            }
            
          }, true);
    }
    updateAliases();

    if (securityNodeListener != null) {
      addSecuritynodeWatcher(pair -> {
        ConfigData cd = new ConfigData();
        cd.data = pair.first() == null || pair.first().length == 0 ? EMPTY_MAP : Utils.getDeepCopy((Map) fromJSON(pair.first()), 4, false);
        cd.version = pair.second() == null ? -1 : pair.second().getVersion();
        securityData = cd;
        securityNodeListener.run();
      });
      securityData = getSecurityProps(true);
    }
  }

  private void addSecuritynodeWatcher(final Callable<Pair<byte[], Stat>> callback)
      throws KeeperException, InterruptedException {
    zkClient.exists(SOLR_SECURITY_CONF_PATH,
        new Watcher() {

          @Override
          public void process(WatchedEvent event) {
            // session events are not change events, and do not remove the watcher
            if (EventType.None.equals(event.getType())) {
              return;
            }
            try {
              synchronized (ZkStateReader.this.getUpdateLock()) {
                LOG.debug("Updating [{}] ... ", SOLR_SECURITY_CONF_PATH);

                // remake watch
                final Watcher thisWatch = this;
                final Stat stat = new Stat();
                final byte[] data = getZkClient().getData(SOLR_SECURITY_CONF_PATH, thisWatch, stat, true);
                try {
                  callback.call(new Pair<>(data, stat));
                } catch (Exception e) {
                  LOG.error("Error running collections node listener", e);
                }
              }
            } catch (KeeperException.ConnectionLossException | KeeperException.SessionExpiredException e) {
              LOG.warn("ZooKeeper watch triggered, but Solr cannot talk to ZK: [{}]", e.getMessage());
            } catch (KeeperException e) {
              LOG.error("A ZK error has occurred", e);
              throw new ZooKeeperException(ErrorCode.SERVER_ERROR, "", e);
            } catch (InterruptedException e) {
              // Restore the interrupted status
              Thread.currentThread().interrupt();
              LOG.warn("Interrupted", e);
            }
          }

        }, true);
  }

  /**
   * Construct the total state view from all sources.
   * Must hold {@link #getUpdateLock()} before calling this.
   *
   * @param changedCollections collections that have changed since the last call,
   *                           and that should fire notifications
   */
  private void constructState(Set<String> changedCollections) {

    Set<String> liveNodes = this.liveNodes; // volatile read

    // Legacy clusterstate is authoritative, for backwards compatibility.
    // To move a collection's state to format2, first create the new state2 format node, then remove legacy entry.
    Map<String, ClusterState.CollectionRef> result = new LinkedHashMap<>(legacyCollectionStates);

    // Add state format2 collections, but don't override legacy collection states.
    for (Map.Entry<String, DocCollection> entry : watchedCollectionStates.entrySet()) {
      result.putIfAbsent(entry.getKey(), new ClusterState.CollectionRef(entry.getValue()));
    }

    // Finally, add any lazy collections that aren't already accounted for.
    for (Map.Entry<String, LazyCollectionRef> entry : lazyCollectionStates.entrySet()) {
      result.putIfAbsent(entry.getKey(), entry.getValue());
    }

    this.clusterState = new ClusterState(liveNodes, result, legacyClusterStateVersion);

    LOG.debug("clusterStateSet: legacy [{}] interesting [{}] watched [{}] lazy [{}] total [{}]",
        legacyCollectionStates.keySet().size(),
        collectionWatches.keySet().size(),
        watchedCollectionStates.keySet().size(),
        lazyCollectionStates.keySet().size(),
        clusterState.getCollectionStates().size());

    if (LOG.isTraceEnabled()) {
      LOG.trace("clusterStateSet: legacy [{}] interesting [{}] watched [{}] lazy [{}] total [{}]",
          legacyCollectionStates.keySet(),
          collectionWatches.keySet(),
          watchedCollectionStates.keySet(),
          lazyCollectionStates.keySet(),
          clusterState.getCollectionStates());
    }

    for (String collection : changedCollections) {
      notifyStateWatchers(liveNodes, collection, clusterState.getCollectionOrNull(collection));
    }

  }

  /**
   * Refresh legacy (shared) clusterstate.json
   */
  private void refreshLegacyClusterState(Watcher watcher) throws KeeperException, InterruptedException {
    try {
      final Stat stat = new Stat();
      final byte[] data = zkClient.getData(CLUSTER_STATE, watcher, stat, true);
      final ClusterState loadedData = ClusterState.load(stat.getVersion(), data, emptySet(), CLUSTER_STATE);
      synchronized (getUpdateLock()) {
        if (this.legacyClusterStateVersion >= stat.getVersion()) {
          // Nothing to do, someone else updated same or newer.
          return;
        }
        Set<String> updatedCollections = new HashSet<>();
        for (String coll : this.collectionWatches.keySet()) {
          ClusterState.CollectionRef ref = this.legacyCollectionStates.get(coll);
          // legacy collections are always in-memory
          DocCollection oldState = ref == null ? null : ref.get();
          ClusterState.CollectionRef newRef = loadedData.getCollectionStates().get(coll);
          DocCollection newState = newRef == null ? null : newRef.get();
          if (newState == null) {
            // check that we haven't just migrated
            newState = watchedCollectionStates.get(coll);
          }
          if (!Objects.equals(oldState, newState)) {
            updatedCollections.add(coll);
          }
        }
        this.legacyCollectionStates = loadedData.getCollectionStates();
        this.legacyClusterStateVersion = stat.getVersion();
        constructState(updatedCollections);
      }
    } catch (KeeperException.NoNodeException e) {
      // Ignore missing legacy clusterstate.json.
      synchronized (getUpdateLock()) {
        this.legacyCollectionStates = emptyMap();
        this.legacyClusterStateVersion = 0;
        constructState(Collections.emptySet());
      }
    }
  }

  /**
   * Refresh state format2 collections.
   */
  private void refreshStateFormat2Collections() {
    for (String coll : collectionWatches.keySet()) {
      new StateWatcher(coll).refreshAndWatch();
    }
  }

  // We don't get a Stat or track versions on getChildren() calls, so force linearization.
  private final Object refreshCollectionListLock = new Object();

  /**
   * Search for any lazy-loadable state format2 collections.
   *
   * A stateFormat=1 collection which is not interesting to us can also
   * be put into the {@link #lazyCollectionStates} map here. But that is okay
   * because {@link #constructState(Set)} will give priority to collections in the
   * shared collection state over this map.
   * In fact this is a clever way to avoid doing a ZK exists check on
   * the /collections/collection_name/state.json znode
   * Such an exists check is done in {@link ClusterState#hasCollection(String)} and
   * {@link ClusterState#getCollections()} and {@link ClusterState#getCollectionsMap()} methods
   * have a safeguard against exposing wrong collection names to the users
   */
  private void refreshCollectionList(Watcher watcher) throws KeeperException, InterruptedException {
    synchronized (refreshCollectionListLock) {
      List<String> children = null;
      try {
        children = zkClient.getChildren(COLLECTIONS_ZKNODE, watcher, true);
      } catch (KeeperException.NoNodeException e) {
        LOG.warn("Error fetching collection names: [{}]", e.getMessage());
        // fall through
      }
      if (children == null || children.isEmpty()) {
        lazyCollectionStates.clear();
        return;
      }

      // Don't lock getUpdateLock() here, we don't need it and it would cause deadlock.
      // Don't mess with watchedCollections, they should self-manage.

      // First, drop any children that disappeared.
      this.lazyCollectionStates.keySet().retainAll(children);
      for (String coll : children) {
        // We will create an eager collection for any interesting collections, so don't add to lazy.
        if (!collectionWatches.containsKey(coll)) {
          // Double check contains just to avoid allocating an object.
          LazyCollectionRef existing = lazyCollectionStates.get(coll);
          if (existing == null) {
            lazyCollectionStates.putIfAbsent(coll, new LazyCollectionRef(coll));
          }
        }
      }
    }
  }

  private class LazyCollectionRef extends ClusterState.CollectionRef {

    private final String collName;

    public LazyCollectionRef(String collName) {
      super(null);
      this.collName = collName;
    }

    @Override
    public DocCollection get() {
      gets.incrementAndGet();
      // TODO: consider limited caching
      return getCollectionLive(ZkStateReader.this, collName);
    }

    @Override
    public boolean isLazilyLoaded() {
      return true;
    }

    @Override
    public String toString() {
      return "LazyCollectionRef(" + collName + ")";
    }
  }

  // We don't get a Stat or track versions on getChildren() calls, so force linearization.
  private final Object refreshLiveNodesLock = new Object();
  // Ensures that only the latest getChildren fetch gets applied.
  private final AtomicReference<Set<String>> lastFetchedLiveNodes = new AtomicReference<>();

  /**
   * Refresh live_nodes.
   */
  private void refreshLiveNodes(Watcher watcher) throws KeeperException, InterruptedException {
    synchronized (refreshLiveNodesLock) {
      Set<String> newLiveNodes;
      try {
        List<String> nodeList = zkClient.getChildren(LIVE_NODES_ZKNODE, watcher, true);
        newLiveNodes = new HashSet<>(nodeList);
      } catch (KeeperException.NoNodeException e) {
        newLiveNodes = emptySet();
      }
      lastFetchedLiveNodes.set(newLiveNodes);
    }

    // Can't lock getUpdateLock() until we release the other, it would cause deadlock.
    Set<String> oldLiveNodes, newLiveNodes;
    synchronized (getUpdateLock()) {
      newLiveNodes = lastFetchedLiveNodes.getAndSet(null);
      if (newLiveNodes == null) {
        // Someone else won the race to apply the last update, just exit.
        return;
      }

      oldLiveNodes = this.liveNodes;
      this.liveNodes = newLiveNodes;
      if (clusterState != null) {
        clusterState.setLiveNodes(newLiveNodes);
      }
    }
    if (oldLiveNodes.size() != newLiveNodes.size()) {
      LOG.info("Updated live nodes from ZooKeeper... ({}) -> ({})", oldLiveNodes.size(), newLiveNodes.size());
    }
    if (LOG.isDebugEnabled()) {
      LOG.debug("Updated live nodes from ZooKeeper... {} -> {}", new TreeSet<>(oldLiveNodes), new TreeSet<>(newLiveNodes));
    }
  }

  /**
   * @return information about the cluster from ZooKeeper
   */
  public ClusterState getClusterState() {
    return clusterState;
  }
  
  public Object getUpdateLock() {
    return this;
  }

  public void close() {
    this.closed  = true;
    notifications.shutdown();
    if (closeClient) {
      zkClient.close();
    }
  }
  
  public String getLeaderUrl(String collection, String shard, int timeout) throws InterruptedException {
    ZkCoreNodeProps props = new ZkCoreNodeProps(getLeaderRetry(collection, shard, timeout));
    return props.getCoreUrl();
  }

  public Replica getLeader(String collection, String shard) {
    if (clusterState != null) {
      DocCollection docCollection = clusterState.getCollectionOrNull(collection);
      Replica replica = docCollection != null ? docCollection.getLeader(shard) : null;
      if (replica != null && getClusterState().liveNodesContain(replica.getNodeName())) {
        return replica;
      }
    }
    return null;
  }

  /**
   * Get shard leader properties, with retry if none exist.
   */
  public Replica getLeaderRetry(String collection, String shard) throws InterruptedException {
    return getLeaderRetry(collection, shard, GET_LEADER_RETRY_DEFAULT_TIMEOUT);
  }

  /**
   * Get shard leader properties, with retry if none exist.
   */
  public Replica getLeaderRetry(String collection, String shard, int timeout) throws InterruptedException {
    long timeoutAt = System.nanoTime() + TimeUnit.NANOSECONDS.convert(timeout, TimeUnit.MILLISECONDS);
    while (true) {
      Replica leader = getLeader(collection, shard);
      if (leader != null) return leader;
      if (System.nanoTime() >= timeoutAt || closed) break;
      Thread.sleep(GET_LEADER_RETRY_INTERVAL_MS);
    }
    throw new SolrException(ErrorCode.SERVICE_UNAVAILABLE, "No registered leader was found after waiting for "
        + timeout + "ms " + ", collection: " + collection + " slice: " + shard);
  }

  /**
   * Get path where shard leader properties live in zookeeper.
   */
  public static String getShardLeadersPath(String collection, String shardId) {
    return COLLECTIONS_ZKNODE + "/" + collection + "/"
        + SHARD_LEADERS_ZKNODE + (shardId != null ? ("/" + shardId)
        : "") + "/leader";
  }

  /**
   * Get path where shard leader elections ephemeral nodes are.
   */
  public static String getShardLeadersElectPath(String collection, String shardId) {
    return COLLECTIONS_ZKNODE + "/" + collection + "/"
        + LEADER_ELECT_ZKNODE  + (shardId != null ? ("/" + shardId + "/" + ELECTION_NODE)
        : "");
  }


  public List<ZkCoreNodeProps> getReplicaProps(String collection, String shardId, String thisCoreNodeName) {
    return getReplicaProps(collection, shardId, thisCoreNodeName, null);
  }
  
  public List<ZkCoreNodeProps> getReplicaProps(String collection, String shardId, String thisCoreNodeName,
      Replica.State mustMatchStateFilter) {
    return getReplicaProps(collection, shardId, thisCoreNodeName, mustMatchStateFilter, null);
  }
  
  public List<ZkCoreNodeProps> getReplicaProps(String collection, String shardId, String thisCoreNodeName,
      Replica.State mustMatchStateFilter, Replica.State mustNotMatchStateFilter) {
    //TODO: We don't need all these getReplicaProps method overloading. Also, it's odd that the default is to return replicas of type TLOG and NRT only
    return getReplicaProps(collection, shardId, thisCoreNodeName, mustMatchStateFilter, null, EnumSet.of(Replica.Type.TLOG,  Replica.Type.NRT));
  }
  
  public List<ZkCoreNodeProps> getReplicaProps(String collection, String shardId, String thisCoreNodeName,
      Replica.State mustMatchStateFilter, Replica.State mustNotMatchStateFilter, final EnumSet<Replica.Type> acceptReplicaType) {
    assert thisCoreNodeName != null;
    ClusterState clusterState = this.clusterState;
    if (clusterState == null) {
      return null;
    }
    Map<String,Slice> slices = clusterState.getSlicesMap(collection);
    if (slices == null) {
      throw new ZooKeeperException(ErrorCode.BAD_REQUEST,
          "Could not find collection in zk: " + collection);
    }
    
    Slice replicas = slices.get(shardId);
    if (replicas == null) {
      throw new ZooKeeperException(ErrorCode.BAD_REQUEST, "Could not find shardId in zk: " + shardId);
    }
    
    Map<String,Replica> shardMap = replicas.getReplicasMap();
    List<ZkCoreNodeProps> nodes = new ArrayList<>(shardMap.size());
    for (Entry<String,Replica> entry : shardMap.entrySet().stream().filter((e)->acceptReplicaType.contains(e.getValue().getType())).collect(Collectors.toList())) {
      ZkCoreNodeProps nodeProps = new ZkCoreNodeProps(entry.getValue());
      
      String coreNodeName = entry.getValue().getName();
      
      if (clusterState.liveNodesContain(nodeProps.getNodeName()) && !coreNodeName.equals(thisCoreNodeName)) {
        if (mustMatchStateFilter == null || mustMatchStateFilter == Replica.State.getState(nodeProps.getState())) {
          if (mustNotMatchStateFilter == null || mustNotMatchStateFilter != Replica.State.getState(nodeProps.getState())) {
            nodes.add(nodeProps);
          }
        }
      }
    }
    if (nodes.size() == 0) {
      // no replicas
      return null;
    }

    return nodes;
  }

  public SolrZkClient getZkClient() {
    return zkClient;
  }

  public void updateAliases() throws KeeperException, InterruptedException {
    final byte[] data = zkClient.getData(ALIASES, null, null, true);
    this.aliases = ClusterState.load(data);
  }

  /**
   * Get a cluster property
   *
   * N.B. Cluster properties are updated via ZK watchers, and so may not necessarily
   * be completely up-to-date.  If you need to get the latest version, then use a
   * {@link ClusterProperties} instance.
   *
   * @param key           the property to read
   * @param defaultValue  a default value to use if no such property exists
   * @param <T>           the type of the property
   * @return the cluster property, or a default if the property is not set
   */
  @SuppressWarnings("unchecked")
  public <T> T getClusterProperty(String key, T defaultValue) {
    T value = (T) clusterProperties.get(key);
    if (value == null)
      return defaultValue;
    return value;
  }

  /**
   * Get all cluster properties for this cluster
   *
   * N.B. Cluster properties are updated via ZK watchers, and so may not necessarily
   * be completely up-to-date.  If you need to get the latest version, then use a
   * {@link ClusterProperties} instance.
   *
   * @return a Map of cluster properties
   */
  public Map<String, Object> getClusterProperties() {
    return Collections.unmodifiableMap(clusterProperties);
  }

  private final Watcher clusterPropertiesWatcher = event -> {
    // session events are not change events, and do not remove the watcher
    if (Watcher.Event.EventType.None.equals(event.getType())) {
      return;
    }
    loadClusterProperties();
  };

  @SuppressWarnings("unchecked")
  private void loadClusterProperties() {
    try {
      while (true) {
        try {
          byte[] data = zkClient.getData(ZkStateReader.CLUSTER_PROPS, clusterPropertiesWatcher, new Stat(), true);
          this.clusterProperties = (Map<String, Object>) Utils.fromJSON(data);
          LOG.debug("Loaded cluster properties: {}", this.clusterProperties);
          return;
        } catch (KeeperException.NoNodeException e) {
          this.clusterProperties = Collections.emptyMap();
          LOG.debug("Loaded empty cluster properties");
          // set an exists watch, and if the node has been created since the last call,
          // read the data again
          if (zkClient.exists(ZkStateReader.CLUSTER_PROPS, clusterPropertiesWatcher, true) == null)
            return;
        }
      }
    } catch (KeeperException | InterruptedException e) {
      LOG.error("Error reading cluster properties from zookeeper", SolrZkClient.checkInterrupted(e));
    }
  }

  /**
   * Returns the content of /security.json from ZooKeeper as a Map
   * If the files doesn't exist, it returns null.
   */
  public ConfigData getSecurityProps(boolean getFresh) {
    if (!getFresh) {
      if (securityData == null) return new ConfigData(EMPTY_MAP,-1);
      return new ConfigData(securityData.data, securityData.version);
    }
    try {
      Stat stat = new Stat();
      if(getZkClient().exists(SOLR_SECURITY_CONF_PATH, true)) {
        final byte[] data = getZkClient().getData(ZkStateReader.SOLR_SECURITY_CONF_PATH, null, stat, true);
        return data != null && data.length > 0 ?
            new ConfigData((Map<String, Object>) Utils.fromJSON(data), stat.getVersion()) :
            null;
      }
    } catch (InterruptedException e) {
      Thread.currentThread().interrupt();
      throw new SolrException(ErrorCode.SERVER_ERROR,"Error reading security properties", e) ;
    } catch (KeeperException e) {
      throw new SolrException(ErrorCode.SERVER_ERROR,"Error reading security properties", e) ;
    }
    return null;
  }

  /**
   * Returns the baseURL corresponding to a given node's nodeName --
   * NOTE: does not (currently) imply that the nodeName (or resulting
   * baseURL) exists in the cluster.
   * @lucene.experimental
   */
  public String getBaseUrlForNodeName(final String nodeName) {
    return getBaseUrlForNodeName(nodeName, getClusterProperty(URL_SCHEME, "http"));
  }

  public static String getBaseUrlForNodeName(final String nodeName, String urlScheme) {
    final int _offset = nodeName.indexOf("_");
    if (_offset < 0) {
      throw new IllegalArgumentException("nodeName does not contain expected '_' separator: " + nodeName);
    }
    final String hostAndPort = nodeName.substring(0,_offset);
    try {
      final String path = URLDecoder.decode(nodeName.substring(1+_offset), "UTF-8");
      return urlScheme + "://" + hostAndPort + (path.isEmpty() ? "" : ("/" + path));
    } catch (UnsupportedEncodingException e) {
      throw new IllegalStateException("JVM Does not seem to support UTF-8", e);
    }
  }

  /** Watches a single collection's format2 state.json. */
  class StateWatcher implements Watcher {
    private final String coll;

    StateWatcher(String coll) {
      this.coll = coll;
    }

    @Override
    public void process(WatchedEvent event) {
      // session events are not change events, and do not remove the watcher
      if (EventType.None.equals(event.getType())) {
        return;
      }

      if (!collectionWatches.containsKey(coll)) {
        // This collection is no longer interesting, stop watching.
        LOG.debug("Uninteresting collection {}", coll);
        return;
      }

      Set<String> liveNodes = ZkStateReader.this.liveNodes;
      LOG.info("A cluster state change: [{}] for collection [{}] has occurred - updating... (live nodes size: [{}])",
              event, coll, liveNodes.size());

      refreshAndWatch();

    }

    /**
     * Refresh collection state from ZK and leave a watch for future changes.
     * As a side effect, updates {@link #clusterState} and {@link #watchedCollectionStates}
     * with the results of the refresh.
     */
    public void refreshAndWatch() {
      try {
        DocCollection newState = fetchCollectionState(coll, this);
        updateWatchedCollection(coll, newState);
        synchronized (getUpdateLock()) {
          constructState(Collections.singleton(coll));
        }

      } catch (KeeperException.SessionExpiredException | KeeperException.ConnectionLossException e) {
        LOG.warn("ZooKeeper watch triggered, but Solr cannot talk to ZK: [{}]", e.getMessage());
      } catch (KeeperException e) {
        LOG.error("Unwatched collection: [{}]", coll, e);
        throw new ZooKeeperException(ErrorCode.SERVER_ERROR, "A ZK error has occurred", e);
      } catch (InterruptedException e) {
        Thread.currentThread().interrupt();
        LOG.error("Unwatched collection: [{}]", coll, e);
      }
    }
  }

  /** Watches the legacy clusterstate.json. */
  class LegacyClusterStateWatcher implements Watcher {

    @Override
    public void process(WatchedEvent event) {
      // session events are not change events, and do not remove the watcher
      if (EventType.None.equals(event.getType())) {
        return;
      }
      int liveNodesSize = ZkStateReader.this.clusterState == null ? 0 : ZkStateReader.this.clusterState.getLiveNodes().size();
      LOG.debug("A cluster state change: [{}], has occurred - updating... (live nodes size: [{}])", event, liveNodesSize);
      refreshAndWatch();
    }

    /** Must hold {@link #getUpdateLock()} before calling this method. */
    public void refreshAndWatch() {
      try {
        refreshLegacyClusterState(this);
      } catch (KeeperException.NoNodeException e) {
        throw new SolrException(ErrorCode.SERVICE_UNAVAILABLE,
                "Cannot connect to cluster at " + zkClient.getZkServerAddress() + ": cluster not found/not ready");
      } catch (KeeperException.SessionExpiredException | KeeperException.ConnectionLossException e) {
        LOG.warn("ZooKeeper watch triggered, but Solr cannot talk to ZK: [{}]", e.getMessage());
      } catch (KeeperException e) {
        LOG.error("A ZK error has occurred", e);
        throw new ZooKeeperException(SolrException.ErrorCode.SERVER_ERROR, "A ZK error has occurred", e);
      } catch (InterruptedException e) {
        // Restore the interrupted status
        Thread.currentThread().interrupt();
        LOG.warn("Interrupted", e);
      }
    }
  }

  /** Watches /collections children . */
  class CollectionsChildWatcher implements Watcher {

    @Override
    public void process(WatchedEvent event) {
      // session events are not change events, and do not remove the watcher
      if (EventType.None.equals(event.getType())) {
        return;
      }
      LOG.debug("A collections change: [{}], has occurred - updating...", event);
      refreshAndWatch();
      synchronized (getUpdateLock()) {
        constructState(Collections.emptySet());
      }
    }

    /** Must hold {@link #getUpdateLock()} before calling this method. */
    public void refreshAndWatch() {
      try {
        refreshCollectionList(this);
      } catch (KeeperException.SessionExpiredException | KeeperException.ConnectionLossException e) {
        LOG.warn("ZooKeeper watch triggered, but Solr cannot talk to ZK: [{}]", e.getMessage());
      } catch (KeeperException e) {
        LOG.error("A ZK error has occurred", e);
        throw new ZooKeeperException(SolrException.ErrorCode.SERVER_ERROR, "A ZK error has occurred", e);
      } catch (InterruptedException e) {
        // Restore the interrupted status
        Thread.currentThread().interrupt();
        LOG.warn("Interrupted", e);
      }
    }
  }

  /** Watches the live_nodes and syncs changes. */
  class LiveNodeWatcher implements Watcher {

    @Override
    public void process(WatchedEvent event) {
      // session events are not change events, and do not remove the watcher
      if (EventType.None.equals(event.getType())) {
        return;
      }
      LOG.debug("A live node change: [{}], has occurred - updating... (live nodes size: [{}])", event, liveNodes.size());
      refreshAndWatch();
    }

    public void refreshAndWatch() {
      try {
        refreshLiveNodes(this);
      } catch (KeeperException.SessionExpiredException | KeeperException.ConnectionLossException e) {
        LOG.warn("ZooKeeper watch triggered, but Solr cannot talk to ZK: [{}]", e.getMessage());
      } catch (KeeperException e) {
        LOG.error("A ZK error has occurred", e);
        throw new ZooKeeperException(SolrException.ErrorCode.SERVER_ERROR, "A ZK error has occurred", e);
      } catch (InterruptedException e) {
        // Restore the interrupted status
        Thread.currentThread().interrupt();
        LOG.warn("Interrupted", e);
      }
    }
  }

  public static DocCollection getCollectionLive(ZkStateReader zkStateReader, String coll) {
    try {
      return zkStateReader.fetchCollectionState(coll, null);
    } catch (KeeperException e) {
      throw new SolrException(ErrorCode.BAD_REQUEST, "Could not load collection from ZK: " + coll, e);
    } catch (InterruptedException e) {
      Thread.currentThread().interrupt();
      throw new SolrException(ErrorCode.BAD_REQUEST, "Could not load collection from ZK: " + coll, e);
    }
  }

  private DocCollection fetchCollectionState(String coll, Watcher watcher) throws KeeperException, InterruptedException {
    String collectionPath = getCollectionPath(coll);
    while (true) {
      try {
        Stat stat = new Stat();
        byte[] data = zkClient.getData(collectionPath, watcher, stat, true);
        ClusterState state = ClusterState.load(stat.getVersion(), data,
            Collections.<String>emptySet(), collectionPath);
        ClusterState.CollectionRef collectionRef = state.getCollectionStates().get(coll);
        return collectionRef == null ? null : collectionRef.get();
      } catch (KeeperException.NoNodeException e) {
        if (watcher != null) {
          // Leave an exists watch in place in case a state.json is created later.
          Stat exists = zkClient.exists(collectionPath, watcher, true);
          if (exists != null) {
            // Rare race condition, we tried to fetch the data and couldn't find it, then we found it exists.
            // Loop and try again.
            continue;
          }
        }
        return null;
      }
    }
  }
  
  public static String getCollectionPathRoot(String coll) {
    return COLLECTIONS_ZKNODE+"/"+coll;
  }

  public static String getCollectionPath(String coll) {
    return getCollectionPathRoot(coll) + "/state.json";
  }

  /**
   * Notify this reader that a local Core is a member of a collection, and so that collection
   * state should be watched.
   *
   * Not a public API.  This method should only be called from ZkController.
   *
   * The number of cores per-collection is tracked, and adding multiple cores from the same
   * collection does not increase the number of watches.
   *
   * @param collection the collection that the core is a member of
   *
   * @see ZkStateReader#unregisterCore(String)
   */
  public void registerCore(String collection) {
    AtomicBoolean reconstructState = new AtomicBoolean(false);
    collectionWatches.compute(collection, (k, v) -> {
      if (v == null) {
        reconstructState.set(true);
        v = new CollectionWatch();
      }
      v.coreRefCount++;
      return v;
    });
    if (reconstructState.get()) {
      new StateWatcher(collection).refreshAndWatch();
    }
  }

  /**
   * Notify this reader that a local core that is a member of a collection has been closed.
   *
   * Not a public API.  This method should only be called from ZkController.
   *
   * If no cores are registered for a collection, and there are no {@link CollectionStateWatcher}s
   * for that collection either, the collection watch will be removed.
   *
   * @param collection the collection that the core belongs to
   */
  public void unregisterCore(String collection) {
    AtomicBoolean reconstructState = new AtomicBoolean(false);
    collectionWatches.compute(collection, (k, v) -> {
      if (v == null)
        return null;
      if (v.coreRefCount > 0)
        v.coreRefCount--;
      if (v.canBeRemoved()) {
        watchedCollectionStates.remove(collection);
        lazyCollectionStates.put(collection, new LazyCollectionRef(collection));
        reconstructState.set(true);
        return null;
      }
      return v;
    });
    if (reconstructState.get()) {
      synchronized (getUpdateLock()) {
        constructState(Collections.emptySet());
      }
    }
  }

  /**
   * Register a CollectionStateWatcher to be called when the state of a collection changes
   */
  public void registerCollectionStateWatcher(String collection, CollectionStateWatcher stateWatcher) {
    AtomicBoolean watchSet = new AtomicBoolean(false);
    collectionWatches.compute(collection, (k, v) -> {
      if (v == null) {
        v = new CollectionWatch();
        watchSet.set(true);
      }
      v.stateWatchers.add(stateWatcher);
      return v;
    });

    if (watchSet.get()) {
      new StateWatcher(collection).refreshAndWatch();
    }
    
    DocCollection state = clusterState.getCollectionOrNull(collection);
    if (stateWatcher.onStateChanged(liveNodes, state) == true) {
      removeCollectionStateWatcher(collection, stateWatcher);
    }
  }

  /**
   * Block until a CollectionStatePredicate returns true, or the wait times out
   *
   * Note that the predicate may be called again even after it has returned true, so
   * implementors should avoid changing state within the predicate call itself.
   *
   * @param collection the collection to watch
   * @param wait       how long to wait
   * @param unit       the units of the wait parameter
   * @param predicate  the predicate to call on state changes
   * @throws InterruptedException on interrupt
   * @throws TimeoutException on timeout
   */
  public void waitForState(final String collection, long wait, TimeUnit unit, CollectionStatePredicate predicate)
      throws InterruptedException, TimeoutException {

    final CountDownLatch latch = new CountDownLatch(1);

    CollectionStateWatcher watcher = (n, c) -> {
      boolean matches = predicate.matches(n, c);
      if (matches)
        latch.countDown();
      return matches;
    };
    registerCollectionStateWatcher(collection, watcher);

    try {
      // wait for the watcher predicate to return true, or time out
      if (!latch.await(wait, unit))
        throw new TimeoutException();

    }
    finally {
      removeCollectionStateWatcher(collection, watcher);
    }
  }

  /**
   * Remove a watcher from a collection's watch list.
   *
   * This allows Zookeeper watches to be removed if there is no interest in the
   * collection.
   *
   * @param collection the collection
   * @param watcher    the watcher
   */
  public void removeCollectionStateWatcher(String collection, CollectionStateWatcher watcher) {
    collectionWatches.compute(collection, (k, v) -> {
      if (v == null)
        return null;
      v.stateWatchers.remove(watcher);
      if (v.canBeRemoved())
        return null;
      return v;
    });
  }

  /* package-private for testing */
  Set<CollectionStateWatcher> getStateWatchers(String collection) {
    final Set<CollectionStateWatcher> watchers = new HashSet<>();
    collectionWatches.compute(collection, (k, v) -> {
      if (v != null) {
        watchers.addAll(v.stateWatchers);
      }
      return v;
    });
    return watchers;
  }

  // returns true if the state has changed
  private boolean updateWatchedCollection(String coll, DocCollection newState) {

    if (newState == null) {
      LOG.debug("Removing cached collection state for [{}]", coll);
      watchedCollectionStates.remove(coll);
      return true;
    }

    boolean updated = false;
    // CAS update loop
    while (true) {
      if (!collectionWatches.containsKey(coll)) {
        break;
      }
      DocCollection oldState = watchedCollectionStates.get(coll);
      if (oldState == null) {
        if (watchedCollectionStates.putIfAbsent(coll, newState) == null) {
          LOG.debug("Add data for [{}] ver [{}]", coll, newState.getZNodeVersion());
          updated = true;
          break;
        }
      } else {
        if (oldState.getZNodeVersion() >= newState.getZNodeVersion()) {
          // no change to state, but we might have been triggered by the addition of a
          // state watcher, so run notifications
          updated = true;
          break;
        }
        if (watchedCollectionStates.replace(coll, oldState, newState)) {
          LOG.debug("Updating data for [{}] from [{}] to [{}]", coll, oldState.getZNodeVersion(), newState.getZNodeVersion());
          updated = true;
          break;
        }
      }
    }

    // Resolve race with unregisterCore.
    if (!collectionWatches.containsKey(coll)) {
      watchedCollectionStates.remove(coll);
      LOG.debug("Removing uninteresting collection [{}]", coll);
    }

    return updated;
  }

  public static class ConfigData {
    public Map<String, Object> data;
    public int version;

    public ConfigData() {
    }

    public ConfigData(Map<String, Object> data, int version) {
      this.data = data;
      this.version = version;

    }
  }

  private void notifyStateWatchers(Set<String> liveNodes, String collection, DocCollection collectionState) {
    try {
      notifications.submit(new Notification(liveNodes, collection, collectionState));
    }
    catch (RejectedExecutionException e) {
      if (closed == false) {
        LOG.error("Couldn't run collection notifications for {}", collection, e);
      }
    }
  }

  private class Notification implements Runnable {

    final Set<String> liveNodes;
    final String collection;
    final DocCollection collectionState;

    private Notification(Set<String> liveNodes, String collection, DocCollection collectionState) {
      this.liveNodes = liveNodes;
      this.collection = collection;
      this.collectionState = collectionState;
    }

    @Override
    public void run() {
      List<CollectionStateWatcher> watchers = new ArrayList<>();
      collectionWatches.compute(collection, (k, v) -> {
        if (v == null)
          return null;
        watchers.addAll(v.stateWatchers);
        return v;
      });
      for (CollectionStateWatcher watcher : watchers) {
        if (watcher.onStateChanged(liveNodes, collectionState)) {
          removeCollectionStateWatcher(collection, watcher);
        }
      }
    }

  }

}<|MERGE_RESOLUTION|>--- conflicted
+++ resolved
@@ -94,23 +94,14 @@
   public static final String REJOIN_AT_HEAD_PROP = "rejoinAtHead";
   public static final String SOLR_SECURITY_CONF_PATH = "/security.json";
   public static final String SOLR_AUTOSCALING_CONF_PATH = "/autoscaling.json";
-<<<<<<< HEAD
-  public static final String SOLR_AUTOSCALING_EVENTS_PATH = "/autoscaling/events";
-  public static final String SOLR_AUTOSCALING_TRIGGER_STATE_PATH = "/autoscaling/triggerState";
-=======
->>>>>>> ea79c668
 
   public static final String REPLICATION_FACTOR = "replicationFactor";
   public static final String MAX_SHARDS_PER_NODE = "maxShardsPerNode";
   public static final String AUTO_ADD_REPLICAS = "autoAddReplicas";
   public static final String MAX_CORES_PER_NODE = "maxCoresPerNode";
-<<<<<<< HEAD
-  public static final String REALTIME_REPLICAS = "realtimeReplicas";
-=======
   public static final String PULL_REPLICAS = "pullReplicas";
   public static final String NRT_REPLICAS = "nrtReplicas";
   public static final String TLOG_REPLICAS = "tlogReplicas";
->>>>>>> ea79c668
 
   public static final String ROLES = "/roles.json";
 
