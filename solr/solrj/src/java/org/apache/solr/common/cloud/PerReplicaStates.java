--- conflicted
+++ resolved
@@ -122,36 +122,6 @@
     return result;
   }
 
-<<<<<<< HEAD
-  /**
-   * Fetch the latest {@link PerReplicaStates} . It fetches data after checking the {@link
-   * Stat#getCversion()} of state.json. If this is not modified, the same object is returned
-   */
-  public static PerReplicaStates fetch(
-      String path, SolrZkClient zkClient, PerReplicaStates current) {
-    try {
-      if (current != null) {
-        Stat stat = zkClient.exists(current.path, null);
-        if (stat == null) return new PerReplicaStates(path, -1, Collections.emptyList());
-        if (current.cversion == stat.getCversion()) return current; // not modifiedZkStateReaderTest
-      }
-      Stat stat = new Stat();
-      List<String> children = zkClient.getChildren(path, null, stat);
-      return new PerReplicaStates(path, stat.getCversion(), Collections.unmodifiableList(children));
-    } catch (KeeperException e) {
-      throw new SolrException(
-          SolrException.ErrorCode.SERVER_ERROR, "Error fetching per-replica states", e);
-    } catch (InterruptedException e) {
-      SolrZkClient.checkInterrupted(e);
-      throw new SolrException(
-          SolrException.ErrorCode.SERVER_ERROR,
-          "Thread interrupted when loading per-replica states from " + path,
-          e);
-    }
-  }
-
-=======
->>>>>>> 16d57e93
   public static String getReplicaName(String s) {
     int idx = s.indexOf(SEPARATOR);
     if (idx > 0) {
