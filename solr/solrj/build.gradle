--- conflicted
+++ resolved
@@ -35,15 +35,6 @@
   implementation 'org.slf4j:slf4j-api'
   runtimeOnly 'org.slf4j:jcl-over-slf4j'
 
-<<<<<<< HEAD
-  implementation 'org.apache.commons:commons-math3'
-
-  api('org.apache.curator:curator-framework', {
-    exclude group: 'org.apache.zookeeper', module: 'zookeeper'
-  })
-
-=======
->>>>>>> 16d57e93
   api 'org.eclipse.jetty.http2:http2-client'
   implementation 'org.eclipse.jetty.http2:http2-http-client-transport'
   implementation 'org.eclipse.jetty:jetty-http'
