--- conflicted
+++ resolved
@@ -218,13 +218,8 @@
           @SuppressWarnings({"rawtypes"})
           Map properties = new LinkedHashMap();
           properties.put(propertyName, propertyValue);
-<<<<<<< HEAD
-          client.create(
+          client.makePath(
               ZkStateReader.CLUSTER_PROPS, Utils.toJSON(properties), CreateMode.PERSISTENT);
-=======
-          client.makePath(
-              ZkStateReader.CLUSTER_PROPS, Utils.toJSON(properties), CreateMode.PERSISTENT, true);
->>>>>>> 3ab16839
         }
       } catch (KeeperException.BadVersionException | KeeperException.NodeExistsException e) {
         // race condition
