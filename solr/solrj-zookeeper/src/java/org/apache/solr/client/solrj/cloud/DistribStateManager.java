--- conflicted
+++ resolved
@@ -92,19 +92,13 @@
           KeeperException,
           InterruptedException;
 
-<<<<<<< HEAD
   List<CuratorTransactionResult> multi(final List<SolrZkClient.CuratorOpBuilder> ops)
-      throws BadVersionException, NoSuchElementException, AlreadyExistsException, IOException,
-          KeeperException, InterruptedException;
-=======
-  List<OpResult> multi(final Iterable<Op> ops)
       throws BadVersionException,
           NoSuchElementException,
           AlreadyExistsException,
           IOException,
           KeeperException,
           InterruptedException;
->>>>>>> 2f626feb
 
   /**
    * List a subtree including the root path, using breadth-first traversal.
