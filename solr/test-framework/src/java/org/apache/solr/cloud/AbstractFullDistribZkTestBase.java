--- conflicted
+++ resolved
@@ -620,7 +620,6 @@
     return cnt;
   }
 
-<<<<<<< HEAD
   public JettySolrRunner createJetty(String dataDir, String ulogDir, String shardList,
       String solrConfigOverride) throws Exception {
 
@@ -644,9 +643,7 @@
 
     return jetty;
   }
-  
-=======
->>>>>>> cbe9f822
+
   public final JettySolrRunner createJetty(File solrHome, String dataDir, String shardList, String solrConfigOverride, String schemaOverride) throws Exception {
     return createJetty(solrHome, dataDir, shardList, solrConfigOverride, schemaOverride, null);
   }
