= Backup and Restore
// Licensed to the Apache Software Foundation (ASF) under one
// or more contributor license agreements.  See the NOTICE file
// distributed with this work for additional information
// regarding copyright ownership.  The ASF licenses this file
// to you under the Apache License, Version 2.0 (the
// "License"); you may not use this file except in compliance
// with the License.  You may obtain a copy of the License at
//
//   http://www.apache.org/licenses/LICENSE-2.0
//
// Unless required by applicable law or agreed to in writing,
// software distributed under the License is distributed on an
// "AS IS" BASIS, WITHOUT WARRANTIES OR CONDITIONS OF ANY
// KIND, either express or implied.  See the License for the
// specific language governing permissions and limitations
// under the License.

If you are worried about data loss, and of course you _should_ be, you need a way to back up your Solr indexes so that you can recover quickly in case of catastrophic failure.

Solr provides two approaches to backing up and restoring Solr cores or collections, depending on how you are running Solr.
If you run a SolrCloud cluster, you will use the Collections API.
If you run a user-managed cluster or a single-node installation, you will use the replication handler.

[NOTE]
====
Backups (and Snapshots) capture data that has been xref:configuration-guide:commits-transaction-logs.adoc#hard-commits-vs-soft-commits[hard committed].
Committing changes using `softCommit=true` may result in changes that are visible in search results but not included in subsequent backups.

Likewise, committing changes using `openSearcher=false` may result in changes committed to disk and included in subsequent backups, even if they are not currently visible in search results.
====

== SolrCloud Clusters

Support for backups in SolrCloud is provided with the xref:collection-management.adoc#backup[Collections API].
This allows the backups to be generated across multiple shards, and restored to the same number of shards and replicas as the original collection.

NOTE: SolrCloud Backup/Restore requires a shared file system mounted at the same path on all nodes, or HDFS.

Four different API commands are supported:

* `action=BACKUP`: This command backs up Solr indexes and configurations.
More information is available in the section xref:collection-management.adoc#backup[Backup Collection].
* `action=RESTORE`: This command restores Solr indexes and configurations.
More information is available in the section xref:collection-management.adoc#restore[Restore Collection].
* `action=LISTBACKUP`: This command lists the backup points available at a specified location, displaying metadata for each.
More information is available in the section xref:collection-management.adoc#listbackup[List Backups].
* `action=DELETEBACKUP`: This command allows deletion of backup files or whole backups.
More information is available in the section xref:collection-management.adoc#deletebackup[Delete Backups].

== User-Managed Clusters and Single-Node Installations

Backups and restoration uses Solr's replication handler.
Out of the box, Solr includes implicit support for replication so this API can be used.
Configuration of the replication handler can, however, be customized by defining your own replication handler in `solrconfig.xml`.
For details on configuring the replication handler, see the section xref:user-managed-index-replication.adoc#configuring-the-replicationhandler[Configuring the ReplicationHandler].

=== Backup API

The `backup` API requires sending a command to the `/replication` handler to back up the system.

You can trigger a back-up with an HTTP command like this (replace "gettingstarted" with the name of the core you are working with):

.Backup API Example
[source,text]
----
http://localhost:8983/solr/gettingstarted/replication?command=backup
----

The `backup` command is an asynchronous call, and it will represent data from the latest index commit point.
All indexing and search operations will continue to be executed against the index as usual.

Only one backup call can be made against a core at one time.
While an ongoing backup operation is happening subsequent calls for restoring will throw an exception.

The backup request can also take the following additional parameters:

`location`::
+
[%autowidth,frame=none]
|===
|Optional |Default: none
|===
+
The path where the backup will be created.
If the path is not absolute then the backup path will be relative to Solr's instance directory.

`name`::
+
[%autowidth,frame=none]
|===
|Optional |Default: none
|===
+
The snapshot will be created in a directory called `snapshot.<name>`.
If a name is not specified then the directory name will have the following format: `snapshot.<_yyyyMMddHHmmssSSS_>`.

`numberToKeep`::
+
[%autowidth,frame=none]
|===
|Optional |Default: none
|===
+
The number of backups to keep.
If `maxNumberOfBackups` has been specified on the replication handler in `solrconfig.xml`, `maxNumberOfBackups` is always used and attempts to use `numberToKeep` will cause an error.
Also, this parameter is not taken into consideration if the backup name is specified.
More information about `maxNumberOfBackups` can be found in the section xref:user-managed-index-replication.adoc#configuring-the-replicationhandler[Configuring the ReplicationHandler].

`repository`::
+
[%autowidth,frame=none]
|===
|Optional |Default: none
|===
+
The name of the repository to be used for the backup.
If no repository is specified then the local filesystem repository will be used automatically.

`commitName`::
+
[%autowidth,frame=none]
|===
|Optional |Default: none
|===
+
The name of the commit which was used while taking a snapshot using the CREATESNAPSHOT command.

=== Backup Status

The `backup` operation can be monitored to see if it has completed by sending the `details` command to the `/replication` handler, as in this example:

.Status API Example
[source,text]
----
http://localhost:8983/solr/gettingstarted/replication?command=details&wt=xml
----

.Output Snippet
[source,xml]
----
<lst name="backup">
  <str name="startTime">2022-02-11T17:19:33.271461700Z</str>
  <int name="fileCount">10</int>
  <int name="indexFileCount">10</int>
  <str name="status">success</str>
  <str name="snapshotCompletedAt">2022-02-11T17:19:34.363859100Z</str>
  <str name="endTime">2022-02-11T17:19:34.363859100Z</str>
  <str name="snapshotName">my_backup</str>
</lst>
----

If it failed then a `snapShootException` will be sent in the response.

=== Restore API

Restoring the backup requires sending the `restore` command to the `/replication` handler, followed by the name of the backup to restore.

You can restore from a backup with a command like this:

.Example Usage
[source,text]
----
http://localhost:8983/solr/gettingstarted/replication?command=restore&name=backup_name
----

This will restore the named index snapshot into the current core.
Searches will start reflecting the snapshot data once the restore is complete.

The `restore` request can take these additional parameters:

`location`::
+
[%autowidth,frame=none]
|===
|Optional |Default: none
|===
+
The location of the backup snapshot file.
If not specified, it looks for backups in Solr's data directory.

`name`::
+
[%autowidth,frame=none]
|===
|Optional |Default: none
|===
+
The name of the backup index snapshot to be restored.
If the name is not provided it looks for backups with `snapshot.<timestamp>` format in the location directory.
It picks the latest timestamp backup in that case.

`repository`::
+
[%autowidth,frame=none]
|===
|Optional |Default: none
|===
+
The name of the repository to be used for the backup.
If no repository is specified then the local filesystem repository will be used automatically.

The `restore` command is an asynchronous call.
Once the restore is complete the data reflected will be of the backed up index which was restored.

Only one `restore` call can can be made against a core at one point in time.
While an ongoing restore operation is happening subsequent calls for restoring will throw an exception.

=== Restore Status API

You can also check the status of a `restore` operation by sending the `restorestatus` command to the `/replication` handler, as in this example:

.Status API Example
[source,text]
----
http://localhost:8983/solr/gettingstarted/replication?command=restorestatus&wt=xml
----

.Status API Output
[source,xml]
----
<response>
  <lst name="responseHeader">
    <int name="status">0</int>
    <int name="QTime">0</int>
  </lst>
  <lst name="restorestatus">
    <str name="snapshotName">snapshot.<name></str>
    <str name="status">success</str>
  </lst>
</response>
----

The status value can be "In Progress", "success" or "failed".
If it failed then an "exception" will also be sent in the response.

[[create-snapshot-api]]
== CREATE: Create a Snapshot

The snapshot functionality is different from the backup functionality as the index files aren't copied anywhere.
The index files are snapshotted in the same index directory and can be referenced while taking backups.

You can trigger a snapshot command with an HTTP command like this (replace "techproducts" with the name of the core you are working with):

[.dynamic-tabs]
--
[example.tab-pane#v1createsnapshot]
====
[.tab-label]*V1 API*

[source,bash]
----
curl -X POST http://localhost:8983/solr/admin/cores?action=CREATESNAPSHOT&core=techproducts&commitName=commit1

----
====

[example.tab-pane#v2createsnapshot]
====
[.tab-label]*V2 API*

With the v2 API, the core and snapshot names are part of the path instead of query parameters.

[source,bash]
----
curl -X POST http://localhost:8983/api/cores/techproducts/snapshots/commit1
----
====
--

=== CREATE Parameters

The CREATE action allows the following parameters:

`async`::
+
[%autowidth,frame=none]
|===
|Optional |Default: none
|===
+
Request ID to track this action which will be processed asynchronously.

=== CREATE Response

The response will include the status of the request, the core name, snapshot name, index directory path, snapshot generation, and a list of file names.
If the status is anything other than "success", an error message will explain why the request failed.

[[list-snapshot-api]]
== List: List All Snapshots for a Particular Core

You can trigger a list snapshot command with an HTTP command like this (replace "techproducts" with the name of the core you are working with):

[.dynamic-tabs]
--
[example.tab-pane#v1listsnapshots]
====
[.tab-label]*V1 API*

[source,bash]
----
curl http://localhost:8983/solr/admin/cores?action=LISTSNAPSHOTS&core=techproducts&commitName=commit1

----
====

[example.tab-pane#v2listsnapshots]
====
[.tab-label]*V2 API*

With the v2 API the core name appears in the path, instead of as a query parameter.

[source,bash]
----
curl http://localhost:8983/api/cores/techproducts/snapshots
----
====
--

=== LIST Parameters

The LIST action allows the following parameters:

`async`::
+
[%autowidth,frame=none]
|===
|Optional |Default: none
|===
+
Request ID to track this action which will be processed asynchronously.

=== LIST Response

The response will include the status of the request and all existing snapshots for the core.
If the status is anything other than "success", an error message will explain why the request failed.

[[delete-snapshot-api]]
== DELETE: Delete a Snapshot

You can trigger a delete snapshot with an HTTP command like this (replace "techproducts" with the name of the core you are working with):

[.dynamic-tabs]
--
[example.tab-pane#v1deletesnapshot]
====
[.tab-label]*V1 API*

[source,bash]
----
curl http://localhost:8983/solr/admin/cores?action=DELETESNAPSHOT&core=techproducts&commitName=commit1

----
====

[example.tab-pane#v2deletesnapshot]
====
[.tab-label]*V2 API*

With the v2 API, the core and snapshot names are part of the path instead of query parameters.

[source,bash]
----
curl -X DELETE http://localhost:8983/api/cores/techproducts/snapshots/commit1
----
====
--

=== DELETE Parameters

The DELETE action allows the following parameters:

`async`::
+
[%autowidth,frame=none]
|===
|Optional |Default: none
|===
+
Request ID to track this action which will be processed asynchronously.

=== DELETE Response

The response will include the status of the request, the core name, and the name of the snapshot that was deleted.
If the status is anything other than "success", an error message will explain why the request failed.

== Backup/Restore Storage Repositories

Solr provides a repository abstraction to allow users to backup and restore their data to a variety of different storage systems.
For example, a Solr cluster running on a local filesystem (e.g., EXT3) can store backup data on the same disk, on a remote network-mounted drive, in HDFS, or even in some popular "cloud storage" providers, depending on the 'repository' implementation chosen.
Solr offers multiple different repository implementations out of the box (`LocalFileSystemRepository`, `HdfsBackupRepository`, `GCSBackupRepository` and `S3BackupRepository`), and allows users to create plugins for their own storage systems as needed. It is also possible to create a `DelegatingBackupRepository` that delegates to another `BackupRepository` and adds or modifies some behavior on top of it.

Users can define any number of repositories in their `solr.xml` file.
The backup and restore APIs described above allow users to select which of these definitions they want to use at runtime via the `repository` parameter.
When no `repository` parameter is specified, the local filesystem repository is used as a default.

Repositories are defined by a `<repository>` tag nested under a `<backup>` parent tag.
All `<repository>` tags must have a `name` attribute (defines the identifier that users can reference later to select this repository) and a `class` attribute (containing the full Java classname that implements the repository).
They may also have a boolean `default` attribute, which may be `true` on at most one repository definition.
Any children under the `<repository>` tag are passed as additional configuration to the repository, allowing repositories to read their own implementation-specific configuration.

Information on each of the repository implementations provided with Solr is provided below.

By default, all the repository implementations verify the integrity of the index files before they are copied to the destination. However, it is possible to disable this integrity check by setting the optional configuration property `verifyChecksum`.

`verifyChecksum`::
+
[%autowidth,frame=none]
|===
|Optional |Default: `true`
|===
+
Defines whether the backup repository should check the index files integrity before copying them to the destination. Set `false` to disable the checksum verification, in order to verify the integrity in a different way, for example if the files are encrypted.

=== LocalFileSystemRepository

LocalFileSystemRepository stores and retrieves backup files anywhere on the accessible filesystem.
Files can be stored on "local" disk, or on network-mounted drives that appear local to the filesystem.

WARNING: SolrCloud administrators looking to use LocalFileSystemRepository in tandem with network drives should be careful to make the drive available at the same location on each Solr node.
Strictly speaking, the mount only needs to be present on the node doing the backup (or restore), and on the node currently serving as the "Overseer".
However since the "overseer" role often moves from node to node in a cluster, it is generally recommended that backup drives be added to all nodes uniformly.

A LocalFileSystemRepository instance is used as a default by any backup and restore commands that don't explicitly provide a `repository` parameter or have a default specified in `solr.xml`.

LocalFileSystemRepository accepts the following configuration option:

`location`::
+
[%autowidth,frame=none]
|===
|Required |Default: none
|===
+
A valid file path (accessible to Solr locally) to use for backup storage and retrieval.
<<<<<<< HEAD
Used as a fallback when user's don't provide a `location` parameter in their Backup or Restore API commands.
When a user does provide a `location` parameter in their Backup or Restore API command, the path must be a subpath of the repository's `location`.
+
Note: this location should be included in the configured xref:configuration-guide:configuring-solr-xml.adoc#the-solr-element[solr.xml's "allowPaths"].
=======
Used as a fallback when users don't provide a `location` parameter in their Backup or Restore API commands.
>>>>>>> 233eddbc

An example configuration using this property can be found below.

[source,xml]
----
<backup>
  <repository name="local_repo" class="org.apache.solr.core.backup.repository.LocalFileSystemRepository">
    <str name="location">/solr/backup_data</str>
  </repository>
</backup>
----


=== HdfsBackupRepository

Stores and retrieves backup files from HDFS directories.

This is provided via the `hdfs` xref:configuration-guide:solr-modules.adoc[Solr Module] that needs to be enabled before use.

HdfsBackupRepository accepts the following configuration options:

`solr.hdfs.buffer.size`::
+
[%autowidth,frame=none]
|===
|Optional |Default: `4096` kilobytes
|===
+
The size, in bytes, of the buffer used to transfer data to and from HDFS.
Better throughput is often attainable with a larger buffer, where memory allows.

`solr.hdfs.home`::
+
[%autowidth,frame=none]
|===
s|Required |Default: none
|===
+
A HDFS URI in the format `hdfs://<host>:<port>/<hdfsBaseFilePath>` that points Solr to the HDFS cluster to store (or retrieve) backup files on.

`solr.hdfs.permissions.umask-mode`::
+
[%autowidth,frame=none]
|===
|Optional |Default: none
|===
+
A permission umask used when creating files in HDFS.

`location`::
+
[%autowidth,frame=none]
|===
|Optional |Default: none
|===
+
A valid directory path on the HDFS cluster to use for backup storage and retrieval.
Used as a fallback when users don't provide a `location` parameter in their Backup or Restore API commands.

An example configuration using these properties can be found below:

[source,xml]
----
<backup>
  <repository name="hdfs" class="org.apache.solr.hdfs.backup.repository.HdfsBackupRepository" default="false">
    <str name="solr.hdfs.home">hdfs://some_hdfs_host:1234/solr/backup/data</str>
    <int name="solr.hdfs.buffer.size">8192</int>
    <str name="solr.hdfs.permissions.umask-mode">0022</str>
    <str name="location">/default/hdfs/backup/location</str>
  </repository>
</backup>
----

=== GCSBackupRepository

Stores and retrieves backup files in a Google Cloud Storage ("GCS") bucket.

This is provided via the `gcs-repository` xref:configuration-guide:solr-modules.adoc[Solr Module] that needs to be enabled before use.

GCSBackupRepository accepts the following options for overall configuration:

`gcsBucket`::
+
[%autowidth,frame=none]
|===
|Optional |Default: _see description_
|===
+
The GCS bucket to read and write all backup files to.
If not specified, GCSBackupRepository will use the value of the `GCS_BUCKET` environment variable.
If both values are absent, the value `solrBackupsBucket` will be used as a default.

`gcsCredentialPath`::
+
[%autowidth,frame=none]
|===
|Optional |Default: _see description_
|===
+
A path on the local filesystem (accessible by Solr) to a https://cloud.google.com/iam/docs/creating-managing-service-account-keys[Google Cloud service account key] file.
If not specified, GCSBackupRepository will use the value of the `GCS_CREDENTIAL_PATH` environment variable.
If both values are absent and Solr is running inside GCP, the GCS client will attempt to authenticate using GCP's "Compute Engine Metadata Server" or https://cloud.google.com/kubernetes-engine/docs/how-to/workload-identity[Workload Identity] features.
If both values are absent and Solr is running outside of GCP, it will be unable to authenticate and any backup or restore operations will fail.

`location`::
+
[%autowidth,frame=none]
|===
|Optional |Default: none
|===
+
A valid "directory" path in the given GCS bucket to us for backup storage and retrieval.
(GCS uses a flat storage model, but Solr's backup functionality names blobs in a way that approximates hierarchical directory storage.)
Used as a fallback when user's don't provide a `location` parameter in their Backup or Restore API commands.

In addition to these properties for overall configuration, GCSBackupRepository gives users detailed control over the client used to communicate with GCS.
These properties are unlikely to interest most users, but may be valuable for those looking to micromanage performance or subject to a flaky network.

GCSBackupRepository accepts the following advanced client-configuration options:

`gcsWriteBufferSizeBytes`::
+
[%autowidth,frame=none]
|===
|Optional |Default: `16777216` bytes (16 MB)
|===
+
The buffer size, in bytes, to use when sending data to GCS.

`gcsReadBufferSizeBytes`::
+
[%autowidth,frame=none]
|===
|Optional |Default: `2097152` bytes (2 MB)
|===
+
The buffer size, in bytes, to use when copying data from GCS.

`gcsClientHttpConnectTimeoutMillis`::
+
[%autowidth,frame=none]
|===
|Optional |Default: `2000` milliseconds
|===
+
The connection timeout, in milliseconds, for all HTTP requests made by the GCS client.
`0` may be used to request an infinite timeout.
A negative integer, or not specifying a value at all, will result in the default value.

`gcsClientHttpReadTimeoutMillis`::
+
[%autowidth,frame=none]
|===
|Optional |Default: `20000` milliseconds
|===
+
The read timeout, in milliseconds, for reading data on an established connection.
`0` may be used to request an infinite timeout.
A negative integer, or not specifying a value at all, will result in the default value.

`gcsClientMaxRetries`::
+
[%autowidth,frame=none]
|===
|Optional |Default: `10`
|===
+
The maximum number of times to retry an operation upon failure.
The GCS client will retry operations until this value is reached, or the time spent across all attempts exceeds `gcsClientMaxRequestTimeoutMillis`.
`0` may be used to specify that no retries should be done.

`gcsClientMaxRequestTimeoutMillis`::
+
[%autowidth,frame=none]
|===
|Optional |Default: `30000` milliseconds
|===
+
The maximum amount of time to spend on all retries of an operation that has failed.
The GCS client will retry operations until either this timeout has been reached, or until `gcsClientMaxRetries` attempts have failed.

`gcsClientHttpInitialRetryDelayMillis`::
+
[%autowidth,frame=none]
|===
|Optional |Default: `1000` milliseconds
|===
+
The time, in milliseconds, to delay before the first retry of a HTTP request that has failed.
This value also factors in to subsequent retries - see the `gcsClientHttpRetryDelayMultiplier` description below for more information.
If `gcsClientMaxRetries` is `0`, this property is ignored as no retries are attempted.

`gcsClientHttpRetryDelayMultiplier`::
+
[%autowidth,frame=none]
|===
|Optional |Default: `1.0`
|===
+
A floating-point multiplier used to scale the delay between each successive retry of a failed HTTP request..
The greater this number is, the more quickly the retry delay compounds and scales.
+
Under the covers, the GSC client uses an exponential backoff strategy between retries, governed by the formula: stem:[gcsClientH\t\tpInitialRetryDelayMillis*(gcsClientH\t\tpRetryDelayM\u\l\tiplier)^(retryNum-1)].
The first retry will have a delay of stem:[gcsClientH\t\tpInitialRetryDelayMillis], the second a delay of stem:[gcsClientH\t\tpInitialRetryDelayMillis * gcsClientH\t\tpRetryDelayM\u\l\tiplier], the third a delay of stem:[gcsClientH\t\tpInitialRetryDelayMillis * gcsClientH\t\tpRetryDelayM\u\l\tiplier^2], and so on.
+
If not specified the value `1.0` is used by default, ensuring that `gcsClientHttpInitialRetryDelayMillis` is used between each retry attempt.

`gcsClientHttpMaxRetryDelayMillis`::
+
[%autowidth,frame=none]
|===
|Optional |Default: `30000` milliseconds
|===
+
The maximum delay, in milliseconds, between retry attempts on a failed HTTP request.
This is commonly used to cap the exponential growth in retry-delay that occurs over multiple attempts.
See the `gcsClientHttpRetryDelayMultiplier` description above for more information on how each delay is calculated when not subject to this maximum.

`gcsClientRpcInitialTimeoutMillis`::
+
[%autowidth,frame=none]
|===
|Optional |Default: `10000` milliseconds
|===
+
The time, in milliseconds, to wait on a RPC request before timing out.
This value also factors in to subsequent retries - see the `gcsClientRpcTimeoutMultiplier` description below for more information.
If `gcsClientMaxRetries` is `0`, this property is ignored as no retries are attempted.

`gcsClientRpcTimeoutMultiplier`::
+
[%autowidth,frame=none]
|===
|Optional |Default: `1.0`
|===
+
A floating-point multiplier used to scale the timeout on each successive attempt of a failed RPC request.
The greater this number is, the more quickly the timeout compounds and scales.
+
Under the covers, the GSC client uses an exponential backoff strategy for RPC timeouts, governed by the formula: stem:[gcsClientRpcInitialTimeoutMillis*(gcsClientRpcTimeoutM\u\l\tiplier)^(retryNum-1)].
The first retry will have a delay of stem:[gcsClientRpcInitialTimeoutMillis], the second a delay of stem:[gcsClientRpcInitialTimeoutMillis * gcsClientRpcTimeoutM\u\l\tiplier], the third a delay of stem:[gcsClientRpcInitialTimeoutMillis * gcsClientRpcTimeoutM\u\l\tiplier^2], and so on.
+
If not specified the value `1.0` is used by default, ensuring that `gcsClientRpcInitialTimeoutMillis` is used on each RPC attempt.

`gcsClientRpcMaxTimeoutMillis`::
+
[%autowidth,frame=none]
|===
|Optional |Default: `30000` milliseconds
|===
+
The maximum timeout, in milliseconds, for retry attempts of a failed RPC request.
This is commonly used to cap the exponential growth in timeout that occurs over multiple attempts.
See the `gcsClientRpcTimeoutMultiplier` description above for more information on how each timeout is calculated when not subject to this maximum.

An example configuration using the overall and GCS-client properties can be seen below:

[source,xml]
----
<backup>
  <repository name="gcs_backup" class="org.apache.solr.gcs.GCSBackupRepository" default="false">
    <str name="gcsBucket">solrBackups</str>
    <str name="gcsCredentialPath">/local/path/to/credential/file</str>
    <str name="location">/default/gcs/backup/location</str>

    <int name="gcsClientMaxRetries">5</int>
    <int name="gcsClientHttpInitialRetryDelayMillis">1500</int>
    <double name="gcsClientHttpRetryDelayMultiplier">1.5</double>
    <int name="gcsClientHttpMaxRetryDelayMillis">10000</int>
  </repository>
</backup>
----

=== S3BackupRepository

Stores and retrieves backup files in an Amazon S3 bucket.

This is provided via the `s3-repository` xref:configuration-guide:solr-modules.adoc[Solr Module] that needs to be enabled before use.

This plugin uses the https://docs.aws.amazon.com/sdk-for-java/v2/developer-guide/credentials.html[default AWS credentials provider chain], so ensure that your credentials are set appropriately (e.g., via env var, or in `~/.aws/credentials`, etc.).

[NOTE]
====
There are a few nuances to using the **`location`** option with the S3 Repository.
The `location` option specifies the sub-directory to store backup information in.

Location Format::
When using the Backup & Restore Collections API Calls, the **`location`** option can be presented in a number of ways:
+
* `dir/in/bucket`
* `/dir/in/bucket`
* `s3:/dir/in/bucket`
* `s3://dir/in/bucket`
+
All the above options will resolve to the same directory in your S3 Bucket: `dir/in/bucket`.

Pre-Creation::
The location must already exist within your S3 bucket before you can preform any backup operations with that location.
+
**Please note that the directory you create in S3 cannot begin with a `/`, as `locations` are stripped of any `/` prefix (shown in `Location Format`).**

Empty Location::
If you do not want to use a sub-directory within your bucket to store your backup, you can use any of the following location options: `/`, `s3:/`, `s3://`.
However the location option is mandatory and you will recieve an error when trying to perform backup operations without it.
====

An example configuration to enable S3 backups and restore can be seen below:

[source,xml]
----
<backup>
  <repository name="s3" class="org.apache.solr.s3.S3BackupRepository" default="false">
    <str name="s3.bucket.name">my-s3-bucket</str>
    <str name="s3.region">us-west-2</str>
  </repository>
</backup>
----

S3BackupRepository accepts the following options (in `solr.xml`) for overall configuration:

`s3.bucket.name`::
+
[%autowidth,frame=none]
|===
|Optional |Default: none
|===
+
The S3 bucket to read and write all backup files to. Can be overridden by setting `S3_BUCKET_NAME` environment variable.

`s3.profile`::
+
[%autowidth,frame=none]
|===
|Optional |Default: none
|===
+
A profile to load AWS settings for from config files.
Profiles allow for independent settings for multiple S3Repositories.
Can be overridden by setting `AWS_PROFILE` environment variable or `-Daws.profile` system property.
For more information on setting configuration per-profile, refer to the https://docs.aws.amazon.com/sdkref/latest/guide/file-format.html#file-format-config[AWS Java SDK documentation]

`s3.region`::
+
[%autowidth,frame=none]
|===
|Optional |Default: none
|===
+
A valid Amazon S3 region string where your bucket is provisioned. You must have read and write permissions for this bucket.
For a full list of regions, please reference the https://docs.aws.amazon.com/general/latest/gr/s3.html[S3 documentation].
Can be overridden by setting `S3_REGION` environment variable, or setting the region in the AWS Configuration file.

`s3.endpoint`::
+
[%autowidth,frame=none]
|===
|Optional |Default: none
|===
+
Explicit S3 endpoint. Not needed under normal operations when using AWS S3 (the S3 client can infer the endpoint from the `s3.region`).
This parameter is helpful if using a mock S3 framework and want to explicitly override where S3 requests are routed, such as when using S3Mock.
Can be overridden by setting `S3_ENDPOINT` environment variable.

[NOTE]
====
You can use the `s3.endpoint` option to use this BackupRepository with _s3-compatible_ endpoints.
Beware that not all _s3-compatible_ endpoints will work with the S3BackupRepository.
Minio is an example of an _s3-compatible_ endpoint that does not work with the S3BackupRepository.
The S3BackupRepository is only guaranteed to be compatible with AWS S3 and S3Mock.
====

`s3.proxy.url`::
+
[%autowidth,frame=none]
|===
|Optional |Default: none
|===
+
Proxy url for the S3 client to route requests through, if desired.
The url should include `<scheme>://<hostname>:<port>`, however port and scheme _may_ be inferred if missing.
+
If used, this will override any system proxy settings that are set.
There is no need to disable the `s3.proxy.useSystemSettings` option.
If you need to use a proxy `username`, `password` or `nonProxyHosts`, please use the system properties listed below.

`s3.proxy.useSystemSettings`::
+
[%autowidth,frame=none]
|===
|Optional |Default: true
|===
+
By default use the system proxy settings if they are set when communicating with the S3 server.
The supported proxy system properties are:
+
* `http.proxyHost`
* `http.proxyPort`
* `http.nonProxyHosts`
* `http.proxyUser`
* `http.proxyPassword`

`s3.retries.disable`::
+
[%autowidth,frame=none]
|===
|Optional |Default: false
|===
+
Disable retries for all S3 operations. This is not recommended.

==== S3 Client Configuration

The AWS Java SDKs provide many ways of setting the configuration for an S3 Client.
The Solr S3Repository allows these configurations to be set via:

* Environment Variables
* Java System Properties
* AWS Configuration File (possibly per-profile)

https://docs.aws.amazon.com/sdkref/latest/guide/settings-global.html[These options] include:

* Region
* Access Keys
* Retries
** RetryMode (`LEGACY`, `STANDARD`, `ADAPTIVE`)
** Max Attempts<|MERGE_RESOLUTION|>--- conflicted
+++ resolved
@@ -433,14 +433,10 @@
 |===
 +
 A valid file path (accessible to Solr locally) to use for backup storage and retrieval.
-<<<<<<< HEAD
-Used as a fallback when user's don't provide a `location` parameter in their Backup or Restore API commands.
+Used as a fallback when users don't provide a `location` parameter in their Backup or Restore API commands.
 When a user does provide a `location` parameter in their Backup or Restore API command, the path must be a subpath of the repository's `location`.
 +
 Note: this location should be included in the configured xref:configuration-guide:configuring-solr-xml.adoc#the-solr-element[solr.xml's "allowPaths"].
-=======
-Used as a fallback when users don't provide a `location` parameter in their Backup or Restore API commands.
->>>>>>> 233eddbc
 
 An example configuration using this property can be found below.
 
